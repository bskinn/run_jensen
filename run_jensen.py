#-------------------------------------------------------------------------------
# Name:        run_jensen
# Purpose:      Automated execution of diatomic M-L computations in the form
#               of Jensen et al. J Chem Phys 126, 014103 (2007)
#
# Author:      Brian
#
# Created:     8 May 2015
# Copyright:   (c) Brian 2015
# License:     The MIT License; see "license.txt" for full license terms
#                   and contributor agreement.
#
#       This file is a standalone module for execution of M-L diatomic
#           computations in ORCA, approximately per the approach given in
#           the above citation.
#
#       http://www.github.com/bskinn/run_jensen
#
#-------------------------------------------------------------------------------

# Module-level imports
import os, logging, time, re, csv
import h5py as h5, numpy as np
from opan.const import DEF, E_Software as E_SW, E_FileType as E_FT


# Module-level variables
# Constant strings
repofname = 'jensen.h5'
csvfname = 'jensen.csv'
csv_multfname = 'jensen_mult.csv'
pausefname = 'pause'
dir_fmt = 'jensen_%Y%m%d_%H%M%S'
sep = "_"
NA_str = "NA"

# Adjustable parameters (not all actually are adjustable yet)
exec_cmd = 'runorca_pal.bat'
opt_str = '! TIGHTOPT'
convergers = ["", "! KDIIS", "! SOSCF"] #, "! NRSCF"]
req_tag_strs = ['<MOREAD>', '<MULT>', '<XYZ>', '<OPT>', '<CONV>', \
                '<CHARGE>']
init_dia_sep = 2.1  # Angstroms
fixed_dia_sep = True
ditch_sep_thresh = 4.0
geom_scale = 0.75
pausetime = 2.0
skip_atoms = False

# Class for logging information
class log_names(object):
    filename = 'jensen_log.txt'
    fmt = "%(levelname)-8s [%(asctime)s] %(message)s"
    datefmt = "%H:%M:%S"
    loggername = 'rjLogger'
    handlername = 'rjHandler'
    formattername = 'rjFormatter'
## end class log_names

# Class for names of subgroups
class h5_names(object):
    max_mult = 'max_mult'
    mult_prfx = 'm'
    chg_prfx = 'q'
    ref_prfx = 'r'
    run_base = 'base'
    converger = 'conv'
    out_en = 'energy'
    out_zpe = 'zpe'
    out_enth = 'enthalpy'
    out_bondlen = 'bond_length'
    out_dipmom = 'dipole_moment'
    out_freq = 'freq'
    min_en = 'min_en'
    min_en_mult = 'min_en_mult'
    min_en_ref = 'min_en_ref'
    min_en_zpe = 'min_en_zpe'
    min_en_enth = 'min_en_enth'
    min_en_bondlen = 'min_en_bondlen'
    min_en_dipmom = 'min_en_dipmom'
    min_en_freq = 'min_en_freq'
## end class h5_names

# Regex patterns for quick testing
p_multgrp = re.compile("/" + h5_names.mult_prfx + "(?P<mult>[0-9]+)$")
p_refgrp = re.compile("/" + h5_names.ref_prfx + "(?P<ref>[0-9]+)$")

# Atomic numbers for elements, and the max associated unpaired electrons
metals = set(range(21,31))
nonmetals = set([1, 6, 7, 8, 9, 16, 17, 35])
cation_nms = set([1,8])
max_unpaired = {1: 1, 6: 4, 7: 3, 8: 2, 9: 1, 16: 4, 17: 1, 35: 1, \
                21: 3, 22: 4, 23: 5, 24: 6, 25: 7, 26: 6, 27: 5, \
                28: 4, 29: 3, 30: 2}
mult_range = range(1,13)


def do_run(template_file, wkdir=None):
    """ Top-level function for doing a series of runs

    """

    # Imports
    from opan.utils import make_timestamp
    from opan.const import atomSym

    # If wkdir specified, try changing there first
    if not wkdir == None:
        old_wkdir = os.getcwd()
        os.chdir(wkdir)
    ## end if

    # Pull in the template
    with open(template_file) as f:
        template_str = f.read()
    ## end with

    # Create working folder, enter
    dir_name = time.strftime(dir_fmt)
    os.mkdir(dir_name)
    os.chdir(dir_name)

    # Set up and create the log, and log wkdir
    setup_logger()
    logger = logging.getLogger(log_names.loggername)
    logger.info("Jensen calc series started: " + time.strftime("%c"))
    logger.info("Working in directory: " + os.getcwd())

    # Proofread the template
    proof_template(template_str)

    # Log the template file contents
    logger.info("Template file '" + template_file + "' contents:\n\n" + \
                                                                template_str)

    # Log the metals and nonmetals to be processed, including those
    #  nonmetals for which the monocations will be calculated.
    logger.info("Metals: " + ", ".join([atomSym[a].capitalize() \
                                                    for a in metals]))
    logger.info("Non-metals: " + ", ".join([atomSym[a].capitalize() \
                                                    for a in nonmetals]))
    logger.info("Cations calculated for non-metals: " + \
                    ", ".join([atomSym[a].capitalize() for a in cation_nms]))

    # Log the geometry scale-down factor, if used
    if fixed_dia_sep:
        logger.info("Using fixed initial diatomic separation of " + \
                str(init_dia_sep) + " Angstroms.")
    else:
        logger.info("Using geometry scale-down factor: " + str(geom_scale))
    ## end if

    # Store the starting time
    start_time = time.time()

    # Create the data repository
    repo = h5.File(repofname, 'a')

    # Log notice if skipping atoms
    if skip_atoms:
        logger.warning("SKIPPING ATOM COMPUTATIONS")
    else:
        # Loop atoms (atomic calculations)
        for at in metals.union(nonmetals):
            run_mono(at, template_str, repo)
            repo.flush()
        ## next at
    ## end if

    # Loop atom pairs (diatomics) for run execution
    for m in metals:
        for nm in nonmetals:
            # Run the diatomic optimizations
            run_dia(m, nm, 0, template_str, repo)

            # Ensure repository is updated
            repo.flush()

            # Run the diatomic monocation optimizations for hydrides, oxides
            if nm in cation_nms:
                run_dia(m, nm, 1, template_str, repo)
            ## end if

            # Ensure repository is updated
            repo.flush()

            # Clear any residual temp files from failed comps
            clear_tmp(atomSym[m].capitalize() + atomSym[nm].capitalize())

        ## next nm
    ## next nm

    # Generate the results csv
    write_csv(repo)
    logger.info("CSV file generated.")

    # Close the repository
    repo.close()

    # Exit the working directory; if wkdir not specified then just go to
    #  parent directory; otherwise restore the old wd.
    if wkdir == None:
        os.chdir('..')
    else:
        os.chdir(old_wkdir)
    ## end if

    # Log end of execution
    logger.info("Calc series ended: " + time.strftime("%c"))
    logger.info("Total elapsed time: " + \
                                    make_timestamp(time.time() - start_time))

## end def do_run


def continue_dia(template_file, m, nm, chg, mult, ref, wkdir=None):

    # Imports
    from opan.utils import make_timestamp
    from opan.const import atomSym

    # If wkdir specified, try changing there first
    if not wkdir == None:
        old_wkdir = os.getcwd()
        os.chdir(wkdir)
    ## end if

    # Pull in the template
    with open(template_file) as f:
        template_str = f.read()
    ## end with

    # Set up and create the log, and log wkdir
    setup_logger()
    logger = logging.getLogger(log_names.loggername)
    logger.info("============  RESTART  ============")
    logger.info("Jensen calc series resumed: " + time.strftime("%c"))
    logger.info("Working in directory: " + os.getcwd())

    # Proofread the template
    proof_template(template_str)

    # Log the template file contents
    logger.info("Template file '" + template_file + "' contents:\n\n" + \
                                                                template_str)

    # Store the starting time
    start_time = time.time()

    # Retrieve the data repository
    repo = h5.File(repofname, 'a')

    # Log the restart
    logger.info("Restarting '" + build_base(m, nm, chg) + \
                "' at multiplicity " + str(mult) + ", reference " + \
                "multiplicity " + str(ref))

    # Run the diatomic optimizations, with restart point
    run_dia(m, nm, chg, template_str, repo, startvals=(mult, ref))

    # Ensure repository is updated
    repo.flush()

    # Clear any residual temp files from failed comps
    clear_tmp(atomSym[m].capitalize() + atomSym[nm].capitalize())

    # Generate the results csv
    write_csv(repo)
    logger.info("CSV file generated.")

    # Close the repository
    repo.close()

    # If workdir specified, return to old
    if wkdir != None:
        os.chdir(old_wkdir)
    ## end if

    # Log end of execution
    logger.info("Diatomic recalc ended: " + time.strftime("%c"))
    logger.info("Total elapsed time: " + \
                                    make_timestamp(time.time() - start_time))

## end def continue_dia


def recover_results(wipe_first, log_clobber=False):
    """ #DOC: Docstring for recover_results
    """

    # Imports
    from opan.const import atomSym
    from opan.output import ORCA_OUTPUT
    from opan.error import OUTPUTError

    # Bind repo
    repo = h5.File(repofname)

    # Set up the logger
    setup_logger()
    logger = logging.getLogger(log_names.loggername)

    # Log starting recover attempt
    logger.info("Starting results recovery: " + time.strftime("%c"))

    # If wipe indicated, pop everything from the repo
    if wipe_first:
        [i.pop() for i in repo.values()]
        repo.flush()
        logger.info("Repository contents cleared.")
    ## end if

    # Monoatomics first
    for at in nonmetals.union(metals):
        # Create the base group and the max_mult value
        atgp = repo.require_group(atomSym[at].capitalize())
        max_mult = max_unpaired[at] + 1
        h5_clobber_dataset(atgp, name=h5_names.max_mult, data=max_mult, \
                                                    log_clobber=log_clobber)

        # Loop over multiplicities, retrieving data
        for mult in range(max_mult, -(max_mult % 2), -2):
            # Define run base string and filename
            base = atomSym[at].capitalize() + sep + str(mult)
            fname = base + '.' + DEF.File_Extensions[E_SW.ORCA][E_FT.output]

            # If the output file exists...
            if os.path.isfile(fname):
                # Try to import it, skipping the rest of the loop on an
                #  OUTPUTError
                try:
                    oo = ORCA_OUTPUT(fname)
                except OUTPUTError:
                    logger.error("Could not process output file for " + \
                            "computation '" + base + "'")
                    continue
                ## end try

                # Should be good to create/retrieve multiplicity subgroup and
                #  populate it. Start with the base name
                mgp = atgp.require_group(h5_names.mult_prfx + str(mult))
                h5_clobber_dataset(mgp,name=h5_names.run_base, data=base, \
                                                        log_clobber=log_clobber)

                # Now store the results, using a filler name for the
                #  converger. #TODO: Actually detect the converger?
                store_mono_results(mgp, "RECOVERED DATA", oo, \
                                                log_clobber=log_clobber)

            else:
                logger.error("Could not locate output file for " + \
                        "computation '" + base + "'")
            ## end if
        ## next mult

        # Parse the data for the different multiplicities to find the optimum
        parse_mono_mults(atgp, log_clobber=True)

    ## next at


## end def recover_results

def write_csv(repo):
    """ #DOC: Docstring for write_csv
        Is split into its own method to enable re-running later on
    """

    # Imports
    from opan.const import atomSym

    # Generate the csv
    with open(csvfname, mode='w') as csv_f:
        # Create the CSV writer object
        w = csv.writer(csv_f, dialect='excel')

        # Write a header line
        w.writerow(["M", "NM", "E_M", "H_M", "E_NM", "H_NM", "E_dia", "H_dia", \
                "ZPE_dia", \
                "E_ion", "H_ion", "ZPE_ion", "Mult_0", "Mult_1", "BDE", "IE", \
                "Bond_0", "Bond_1", \
                "Dipole_0", "Dipole_1"])

        for m in metals:
            # Link the metal repo group and helper name string
            m_name = atomSym[m].capitalize()
            m_gp = repo.get(m_name)     # Stores None if group not present.

            for nm in nonmetals:
                # Helper name strings
                nm_name = atomSym[nm].capitalize()
                dia_name = m_name + nm_name

                # Group links; all store None if group is not present.
                nm_gp = repo.get(nm_name)
                dia_gp = repo.get(build_base(m, nm, 0))
                ion_gp = repo.get(build_base(m, nm, 1))

                # Pull data, if present, and calculate results
                # Energies
                en_m = safe_retr(m_gp, h5_names.min_en, \
                                m_name + " energy")
                enth_m = safe_retr(m_gp, h5_names.min_en_enth, \
                                m_name + " enthalpy correction")
                en_nm = safe_retr(nm_gp, h5_names.min_en, \
                                nm_name + " energy")
                enth_nm = safe_retr(nm_gp, h5_names.min_en_enth, \
                                nm_name + " enthalpy correction")
                en_dia = safe_retr(dia_gp, h5_names.min_en, \
                                dia_name + " energy")
                enth_dia = safe_retr(dia_gp, h5_names.min_en_enth, \
                                dia_name + " enthalpy correction")
                zpe_dia = safe_retr(dia_gp, h5_names.min_en_zpe, \
                                dia_name + " ZPE correction")

                # Calculate the bond dissociation energy
                try:
                    bde = (en_m + enth_m + en_nm + enth_nm) - \
                                                (en_dia + enth_dia + zpe_dia)
                except TypeError:
                    bde = NA_str
                ## end try

                # Store flag for logging absent values (suppress logging for
                #  nonmetals that are not supposed to have cations calc-ed).
                lgabs = nm in cation_nms

                # Retrieve the energies of the monocation diatomic
                en_ion = safe_retr(ion_gp, h5_names.min_en, \
                                        dia_name + " monocation energy", \
                                        log_absent=lgabs)
                enth_ion = safe_retr(ion_gp, h5_names.min_en_enth, \
                            dia_name + " monocation enthalpy correction", \
                            log_absent=lgabs)
                zpe_ion = safe_retr(ion_gp, h5_names.min_en_zpe, \
                            dia_name + " monocation ZPE correction", \
                            log_absent=lgabs)

                # Calculate the ionization energy
                try:
                    ie = (en_ion + enth_ion + zpe_ion) - \
                                    (en_dia + enth_dia + zpe_dia)
                except TypeError:
                    ie = NA_str
                ## end try

                # Get the bond length, dipole moment, and ground spin state
                min_mult_0 = safe_retr(dia_gp, h5_names.min_en_mult, \
                            dia_name + " ground multiplicity")
                bondlen_0 = safe_retr(dia_gp, h5_names.min_en_bondlen, \
                            dia_name + " bond length")
                dipmom_0 = safe_retr(dia_gp, h5_names.min_en_dipmom, \
                            dia_name + " dipole moment")
                min_mult_1 = safe_retr(ion_gp, h5_names.min_en_mult, \
                            dia_name + " cation ground multiplicity", \
                            log_absent=lgabs)
                bondlen_1 = safe_retr(ion_gp, h5_names.min_en_bondlen, \
                            dia_name + " cation bond length", \
                            log_absent=lgabs)
                dipmom_1 = safe_retr(ion_gp, h5_names.min_en_dipmom, \
                            dia_name + " cation dipole moment", \
                            log_absent=lgabs)

                # Write the CSV line
                w.writerow([m_name, nm_name, en_m, enth_m, en_nm, enth_nm, \
                        en_dia, enth_dia, \
                        zpe_dia, en_ion, enth_ion, zpe_ion, min_mult_0, \
                        min_mult_1, \
                        bde, ie, \
                        bondlen_0, bondlen_1, \
                        dipmom_0, dipmom_1])

            ## next nm
        ## next m
    ## end with (closes csv file)

## end def write_csv


def write_mult_csv(repo, absolute=False):
    """ #DOC: Docstring for write_mult_csv
    """

    # Imports
    from opan.const import atomSym

    # Generate the csv
    with open(csv_multfname, mode='w') as csv_f:
        # Create the CSV writer object
        w = csv.writer(csv_f, dialect='excel')

        # Write a header line
        w.writerow(['M', 'NM', 'q'] + [str(i) for i in mult_range])

        # Loop through all available metals; store the name for convenience
        for m in metals:
            m_name = atomSym[m].capitalize()

            # Loop the nonmetals
            for nm in nonmetals:
                # Store the name & diatomic helper
                nm_name = atomSym[nm].capitalize()

                # Loop the two charges
                for q_val in [0,1]:
                    # Set the group
                    wk_gp = repo.get(m_name + nm_name + sep + \
                                            h5_names.chg_prfx + str(q_val))
                    # Check existence
                    if not wk_gp == None:
                        # Exists; reset the storage array and energy reference
                        row_ary = []
                        en_ref = 0.0 if absolute else \
                                (0.0 if (wk_gp.get(h5_names.min_en) == None) \
                                        else wk_gp.get(h5_names.min_en).value)

                        # Store metal, nonmetal and charge
                        map(row_ary.append, [m_name, nm_name, str(q_val)])

                        # Search the full mult range
                        for mult in mult_range:
                            # Try to store the mult group
                            mgp = wk_gp.get(h5_names.mult_prfx + str(mult))

                            # Check if found, and out_en exists
                            if (not mgp == None) and \
                                    (not mgp.get(h5_names.out_en) == None):
                                # If found, tag the energy into the row array
                                row_ary.append( \
                                        str(mgp.get(h5_names.out_en).value - \
                                                                    en_ref))
                            else:
                                # If not, tag empty string
                                row_ary.append('')
                            ## end if
                        ## next mult

                        # Write a csv row for the species
                        w.writerow(row_ary)

                    ## end if wk_gp exists
                ## next q_val
            ## next nm
        ## next m
    ## end with

## end def write_mult_csv


#TODO: Write further CSV writers, perhaps a general one that writes a CSV for
#  a quantity specified by some sort of 'enum'?  Or/also, one that generates
#  summaries of properties across the matrix of multiplicities and reference
#  wavefunctions?


def run_mono(at, template_str, repo):
    """ #DOC: Docstring for run_mono
    """

    # Imports
    from opan.const import atomSym, PHYS
    from opan.utils import execute_orca as exor
    from time import sleep
    import os, logging

    # Retrieve the logger
    logger = logging.getLogger(log_names.loggername)

    # Create/retrieve the group for the atom in the repository
    atgp = repo.require_group(atomSym[at].capitalize())

    # Get the max multiplicity for the atom and store
    max_mult = max_unpaired[at] + 1
    h5_clobber_dataset(atgp, name=h5_names.max_mult, data=max_mult, \
                                                    log_clobber=True)

    # Loop until at minimum possible multiplicity
    for mult in range(max_mult, -(max_mult % 2), -2):
        # Create/retrieve multiplicity subgroup
        mgp = atgp.require_group(h5_names.mult_prfx + str(mult))

        # Define and store run base string
        base = atomSym[at].capitalize() + sep + str(mult)
        h5_clobber_dataset(mgp,name=h5_names.run_base, data=base, \
                                                        log_clobber=True)

        # Try executing, iterating through the convergers
        for conv in convergers:
            # Store converger reporting name
            conv_name = conv if conv != "" else "default"

            # Run the calc, storing the ORCA_OUTPUT object
            oo = exor(template_str, os.getcwd(), [exec_cmd, base], \
                    sim_name=base, \
                    subs=[('OPT', ''), ('CONV', conv), ('MULT', str(mult)), \
                        ('CHARGE', '0'), \
                        ('MOREAD', '! NOAUTOSTART'), \
                        ('XYZ', atomSym[at] + " 0 0 0")])[0]

            # Check if completed and converged
            if oo.completed and oo.converged:
                logger.info(base + " converged using " + conv_name)
                break
            else:
                logger.warning(base + " did not converge using " + conv_name)
            ## end if

            # Run again, with SLOWCONV
            conv_name += " & SLOWCONV"
            oo = exor(template_str, os.getcwd(), [exec_cmd, base], \
                    sim_name=base, \
                    subs=[('OPT', ''), ('CONV', conv + "\n! SLOWCONV"), \
                        ('MULT', str(mult)), ('CHARGE', '0'), \
                        ('MOREAD', '! NOAUTOSTART'), \
                        ('XYZ', atomSym[at] + " 0 0 0")])[0]

            # Again, check if completed / converged
            if oo.completed and oo.converged:
                logger.info(base + " converged using " + conv_name)
                break
            else:
                logger.warning(base + " did not converge using " + conv_name)
            ## end if
        else:
            # If never broken, then the whole series of computations failed.
            #  Log and skip to next multiplicity.
            logger.error(base + " failed to converge in all computations.")
            h5_clobber_dataset(mgp,name=h5_names.converger, \
                                        data="FAILED", log_clobber=True)
            continue  ## to next mult
        ## next conv

        # Store useful outputs
        store_mono_results(mgp, conv_name, oo, log_clobber=True)

    ## next mult

    # Parse the data for the different multiplicities to find the optimum
    parse_mono_mults(atgp, log_clobber=True)

    # Pause if indicator file present
    while os.path.isfile(os.path.join(os.getcwd(),pausefname)):
        sleep(pausetime)
    ## loop

## end def run_mono


def run_dia(m, nm, chg, template_str, repo, startvals=None):
    """ #DOC: Docstring for run_dia
    """

    # Imports
    from opan.const import atomSym, PHYS
    from opan.utils import execute_orca as exor
    from opan.xyz import OPAN_XYZ as XYZ
    from opan.hess import ORCA_HESS as HESS
    import os, logging
    from time import sleep

    # Retrieve logger
    logger = logging.getLogger(log_names.loggername)

    # Create/retrieve group in the repo for the diatomic & charge
    diagp = repo.require_group(build_base(m, nm, chg))

    # Get the max multiplicity for the diatomic and store
    max_mult = max_unpaired[m] + max_unpaired[nm] + 1 - chg
    h5_clobber_dataset(diagp, name=h5_names.max_mult, data=max_mult, \
                                                        log_clobber=True)
    ## end if

    # Loop over multiplicities, optimizing, until minimum mult is reached
    for mult in range(max_mult, -(max_mult % 2), -2):
        # Drop to next multiplicity if not to be run
        if startvals != None:
            if mult > startvals[0]:
                continue
            ## end if
        ## end if

        # Create/retrieve multiplicity subgroup in repo
        mgp = diagp.require_group(h5_names.mult_prfx + str(mult))

        # Loop over reference multiplicities, from max_mult to current mult
        for ref in range(max_mult, mult-2, -2):
            # Drop to next ref if not to be run
            if startvals != None:
                if ref > startvals[1]:
                    continue
                ## end if
            ## end if

            # Create/retrieve ref multiplicity subgroup
            rgp = mgp.require_group(h5_names.ref_prfx + str(ref))

            # Set & write base string to repo
            base = build_base(m, nm, chg, mult, ref)
            h5_clobber_dataset(rgp, name=h5_names.run_base, data=base, \
                                                            log_clobber=True)

            # If ref is the same as mult, then start fresh. Otherwise, insist
            #  on starting from a prior wavefunction.
            if ref != mult:
                # Build stuff from prior. Start by defining the MOREAD string,
                #  which is unambiguous
                moread_str = build_moread(m, nm, chg, ref, ref)

                # Only worry about the prior geom if basing sep on it
                if fixed_dia_sep:
                    # Just use the fixed value
                    xyz_str = def_dia_xyz(m, nm, init_dia_sep)
                else:
                    # Load the xyz info. Presume two atoms.
                    x = XYZ(path=(build_base(m, nm, chg, ref, ref) + ".xyz"))

                    # Check that sep not too large
                    if x.Dist_single(0,0,1) * PHYS.Ang_per_Bohr > \
                                                            ditch_sep_thresh:
                        # Too large; use default
                        xyz_str = def_dia_xyz(m, nm, init_dia_sep)
                    else:
                        # OK. Use scaled value from prior, if not too small
                        xyz_str = def_dia_xyz(m, nm, \
                        dist=max( \
                            geom_scale * x.Dist_single(0,0,1) * \
                            PHYS.Ang_per_Bohr, init_dia_sep
                                ) )
                    ## end if
                ## end if
            else:
                # Build from scratch if ref == mult
                moread_str = "! NOAUTOSTART"
                xyz_str = def_dia_xyz(m, nm, init_dia_sep)
            ## end if

            # Try executing, looping across convergers. Should probably use a
            #  very small number for %geom MaxIter and perhaps consider a
            #  Calc_Hess true, to try to avoid unbound cases taking forever
            #  to run.
            for conv in convergers:
                # Pause if pause-file touched
                while os.path.isfile(os.path.join(os.getcwd(),pausefname)):
                    sleep(pausetime)
                ## loop

                # Update the reporting name for the converger
                conv_name = (conv if conv != "" else "default") + " & SLOWCONV"

                # Try all convergers with SLOWCONV, clearing temp
                #  files first
                clear_tmp(base)
                oo = exor(template_str, os.getcwd(), [exec_cmd, base], \
                        sim_name=base, \
                        subs=[('OPT', str(opt_str)), \
                            ('CONV', conv + "\n! SLOWCONV"), \
                            ('MULT', str(mult)), \
                            ('CHARGE', str(chg)), \
                            ('MOREAD', moread_str), \
                            ('XYZ', xyz_str)
                            ])[0]
                            ## [0] here b/c execute returns a tuple of objects

                # Check if completed, converged and optimized; store 'last_'
                #  variables and break if so
                if oo.completed and oo.converged and oo.optimized:
                    logger.info(base + " opt converged from '" + \
                                ("model" if ref == mult else \
                                        build_base(m, nm, chg, ref)) + \
                                "' using " + conv_name)
                    h5_clobber_dataset(rgp, name=h5_names.converger, \
                                        data=conv_name, log_clobber=True)
                    break  ## for conv in convergers
                else:
                    logger.warning(base + " opt did not converge using " + \
                                    conv_name)
                ## end if

            else:  ## on for conv in convergers:
                # If never broken, then the whole series of computations failed.
                #  Try one last go with KDIIS and NUMFREQ, clearing any
                #  temp files first, but only if ANFREQ is found in the
                #  template
                if template_str.upper().find('ANFREQ') > -1:
                    clear_tmp(base)
                    oo = exor(template_str.replace("ANFREQ", \
                                    "NUMFREQ \n%freq  Increment 0.01  end"), \
                            os.getcwd(), [exec_cmd, base], \
                            sim_name=base, \
                            subs=[('OPT', str(opt)), \
                                ('CONV', "! KDIIS \n! SLOWCONV "), \
                                ('MULT', str(mult)), \
                                ('CHARGE', str(chg)), \
                                ('MOREAD', moread_str), \
                                ('XYZ', xyz_str)
                                ])[0]

                    # Check if completed, converged and optimized; store 'last_'
                    #  variables if so; if not, log and skip to next
                    #  multiplicity.
                    if oo.completed and oo.converged and oo.optimized:
                        logger.info(base + " opt converged from '" + \
                                ("model" if mult == ref else \
                                        build_base(m, nm, chg, ref)) + \
                                "' using KDIIS & SLOWCONV & NUMFREQ")
                        h5_clobber_dataset(rgp, name=h5_names.converger, \
                                    data="KDIIS & SLOWCONV & NUMFREQ", \
                                    log_clobber=True)
                    else:
                        # Log failure and return.
                        logger.error(base + \
                                " opt failed to converge in all computations.")
                        h5_clobber_dataset(rgp, name=h5_names.converger, \
                                            data="FAILED", log_clobber=True)

                        # Skip remainder of processing of this diatomic
                        return
                    ## end if run succeeded
                else:
                    #  Log failure and return.
                    logger.error(base + \
                                " opt failed to converge in all computations.")
                    h5_clobber_dataset(rgp, name=h5_names.converger, \
                                            data="FAILED", log_clobber=True)

                    # Skip remainder of processing of this diatomic
                    return
                ## end if ANFREQ present in template
            ## next conv

            # Store useful outputs to repo - bond length, final energy, HESS
            #  stuff, dipole moment
<<<<<<< HEAD
            store_dia_results(rgp, oo, XYZ(path=(base + ".xyz")), \
                                                        log_clobber=True)
=======
            halt = store_run_results(rgp, oo, XYZ(path=(base + ".xyz")), \
                                    HESS(base + ".hess"), log_clobber=True)
>>>>>>> 2f52254e

            # Check for error states; report and halt if found
            if halt == h5_names.out_freq:
                logger.error(base + " yielded an imaginary frequency.")
                h5_clobber_dataset(rgp, name=h5_names.converger, \
                                            data="FAILED", log_clobber=True)
                return
            ## end if
        ## next ref

    ## next mult

    # Identify the minimum-energy multiplicity and associated properties.
    #  May be inaccurate if key runs fail. parse_dia_mults created to allow re-
    #  running after the fact, once such key runs have been tweaked manually
    #  to re-run satisfactorily.
    parse_dia_mults(diagp, log_clobber=True)

## end def run_dia


<<<<<<< HEAD
def store_mono_results(mgp, conv_name, oo, log_clobber=False):
    """ #DOC: store_mono_results docstring
    """

    # Store useful outputs
    storage_data = (
            (h5_names.converger, conv_name),
            (h5_names.out_en, oo.en_last()[oo.EN.SCFFINAL]),
            (h5_names.out_zpe, oo.thermo[oo.THERMO.E_ZPE]),
            (h5_names.out_enth, oo.thermo[oo.THERMO.H_IG])
                    )
    for item in storage_data:
        h5_clobber_dataset(mgp,name=item[0], data=item[1], \
                                                log_clobber=log_clobber)
    ## next item

    # Flush the repo
    mgp.file.flush()

## end def store_mono_results


def store_dia_results(rgp, oo, xyz, log_clobber=False):
    """ #DOC: store_dia_results docstring
=======
def store_run_results(rgp, oo, xyz, hess, log_clobber=False):
    """ #DOC: store_mult_results docstring
>>>>>>> 2f52254e
    """

    # Imports
    from opan.const import PHYS
    #TODO: Expand data stored in store_run_results as ORCA_OUTPUT expanded

    # Store the data, overwriting if it exists
    storage_data = (
                (h5_names.out_en, oo.en_last()[oo.EN.SCFFINAL]),
                (h5_names.out_zpe, oo.thermo[oo.THERMO.E_ZPE]),
                (h5_names.out_enth, oo.thermo[oo.THERMO.H_IG]),
                (h5_names.out_dipmom, oo.dipmoms[-1]),
                (h5_names.out_bondlen, \
                                PHYS.Ang_per_Bohr * xyz.Dist_single(0,0,1)),
                (h5_names.out_freq, hess.freqs[-1])
                        )
    for item in storage_data:
        h5_clobber_dataset(rgp, name=item[0], data=item[1], \
                                                    log_clobber=log_clobber)
    ## next item

    # Flush repo
    rgp.file.flush()

<<<<<<< HEAD
## end def store_dia_results


def parse_mono_mults(atgp, log_clobber=False):
    """ #DOC: parse_mono_mults docstring
    """

    # Imports
    from opan.const import atomSym

    # Initialize the minimum energy to zero, which everything should be less
    #  than!  Also init min_mult to ~error value.
    min_en = 0.0
    min_mult = 0

    # Loop over all multiplicity groups to identify the lowest-energy
    #  multiplicity
    for g in atgp.values():
        # Check if a given value is a group and that its name matches the
        #  pattern expected of a multiplicity group
        if isinstance(g, h5.Group) and p_multgrp.search(g.name) != None:
            # Confirm energy value exists
            if g.get(h5_names.out_en) != None:
                # Check if the reported SCF final energy is less than the
                #  current minimum.
                if g.get(h5_names.out_en).value < min_en:
                    # If so, update the minimum and store the multiplicity
                    min_en = np.float_(g.get(h5_names.out_en).value)
                    min_mult = np.int_(p_multgrp.search(g.name).group("mult"))
                ## end if
            ## end if
        ## end if
    ## next g

    # Store the minimum energy and multiplicity, and retrieve/store the other
    #  thermo values
    h5_clobber_dataset(atgp, name=h5_names.min_en, data=min_en, \
                                                    log_clobber=log_clobber)
    h5_clobber_dataset(atgp, name=h5_names.min_en_mult, data=min_mult, \
                                                    log_clobber=log_clobber)

    # Try to retrieve the appropriate group
    mgp = atgp.get(h5_names.mult_prfx + str(min_mult))

    # Something should be retrievable -- at least one computation on any
    #  given atom should succeed.  (Historically, *all* have succeeded!)
    h5_clobber_dataset(atgp, name=h5_names.min_en_zpe, \
                data=mgp.get(h5_names.out_zpe).value, log_clobber=True)
    h5_clobber_dataset(atgp, name=h5_names.min_en_enth, \
                data=mgp.get(h5_names.out_enth).value, log_clobber=True)

    # Flush the repo
    atgp.file.flush()

## end def parse_mono_mults
=======
    # Initialize need-to-halt return value
    halt = None

    # If the frequency is negative, then halt is called for
    if hess.freqs[-1] < 0:
        halt = h5_names.out_freq
    ## end if

    # Return as appropriate
    return halt

## end def store_mult_results
>>>>>>> 2f52254e


def parse_dia_mults(diagp, log_clobber=False):
    """ #DOC: parse_dia_mults docstring
    """

    # Imports
    from opan.const import atomSym

    # Initialize the minimum energy to zero, which everything should be less
    #  than!  Also init min_mult to ~error value.
    min_en = 0.0
    min_mult = 0
    min_ref = 0

    # Identify lowest-energy multiplicity and wavefunction reference; push
    #  info to repo
    for mg in diagp.values():
        # Check if a given value is a group and that its name matches the
        #  pattern expected of a multiplicity group
        if isinstance(mg, h5.Group) and p_multgrp.search(mg.name) != None:
            # Loop over items in the multiplicity group
            for rg in mg.values():
                # Check if group and name matches ref group pattern
                if isinstance(rg, h5.Group) and \
                                        p_refgrp.search(rg.name) != None:
                    # Check if output energy value exists
                    if not rg.get(h5_names.out_en) == None:
                        # Check if the reported SCF final energy is less than
                        #  the current minimum.
                        if rg.get(h5_names.out_en).value < min_en:
                            # If so, update the minimum and store the
                            #  multiplicity/reference wfn
                            min_en = np.float_(rg.get(h5_names.out_en).value)
                            min_mult = np.int_(p_multgrp.search(mg.name) \
                                                                .group("mult"))
                            min_ref = np.int_(p_refgrp.search(rg.name) \
                                                                .group("ref"))
                        ## end if
                    ## end if
                ## end if
            ## end if
        ## end if
    ## next g

    # Retrieve the appropriate min groups (should never fail, unless NO DATA
    #  whatsoever exists for the diatomic)
    mg = diagp.get(h5_names.mult_prfx + str(min_mult))
    rg = mg.get(h5_names.ref_prfx + str(min_ref))

    # Store the minimum energy and multiplicity, and retrieve/store the other
    #  thermo values
    storage_data = (
                (h5_names.min_en, min_en),
                (h5_names.min_en_mult, min_mult),
                (h5_names.min_en_ref, min_ref),
                (h5_names.min_en_zpe, rg.get(h5_names.out_zpe).value),
                (h5_names.min_en_enth, rg.get(h5_names.out_enth).value),
                (h5_names.min_en_bondlen, rg.get(h5_names.out_bondlen).value),
                (h5_names.min_en_dipmom, rg.get(h5_names.out_dipmom).value)
                    )
    for item in storage_data:
        h5_clobber_dataset(diagp, name=item[0], data=item[1], \
                                                    log_clobber=log_clobber)
    ## next item

    # Flush the repo
    diagp.file.flush()

## end def parse_dia_mults


def merge_h5(f1, f2):
    """ #DOC: merge_h5 docstring
    """

    # Imports

    # Load the files
    hf1 = h5.File(f1)
    hf2 = h5.File(f2)

    # Loop over all root objects in h2, low-level copying to h1. Must check
    #  if each exists in h1, and if so, delete.
    # Start by popping any values out of hf1 if they exist
    [hf1.pop(v.name, None) for v in hf2.values()]

    # Flush hf1 to ensure the disk version is up to date
    hf1.flush()

    # Low-level copy of all hf2 items to hf1
    [h5.h5o.copy(hf2.id, v.name, hf1.id, v.name) for v in hf2.values()]

    # Close everything
    hf2.close()
    hf1.close()

## end def merge_h5


def clear_tmp(base):
    """ #DOC: clear_tmp docstring
    """

    # Imports
    import os

    [os.remove(os.path.join(os.getcwd(), fn)) for fn \
                in os.listdir(os.getcwd()) \
                if (fn.find(base) == 0 and \
                    (fn[-3:] == "tmp" or fn[-5:] == "tmp.0" or \
                        fn[-5:] == "cpout"))]

## end def clear_tmp


def def_dia_xyz(m, nm, dist=init_dia_sep):
    """ #DOC: def_dia_xyz docstring
    """

    # Imports
    from opan.const import atomSym

    # Construct and return the xyz info
    xyz_str = "  " + atomSym[m].capitalize() + "  0 0 0 \n" + \
              "  " + atomSym[nm].capitalize() + "  0 0 " + str(dist)
    return xyz_str


## end def def_dia_xyz


def build_moread(m, nm, chg, mult, ref=None):
    """ #DOC: build_moread docstring
    """

    mo_str = '"' + build_base(m, nm, chg, mult, ref) + '.gbw"'

    mo_str = '! MOREAD\n%moinp ' + mo_str

    return mo_str

## end def build_moread


def build_base(m, nm, chg, mult=None, ref=None):
    """ #DOC: build_base docstring
    """

    # Imports
    from opan.const import atomSym

    base_str = atomSym[m].capitalize() + atomSym[nm].capitalize() + sep + \
                h5_names.chg_prfx + ("_" if chg < 0 else "") + str(abs(chg)) + \
                (h5_names.mult_prfx + str(mult) if mult != None else "") + \
                (h5_names.ref_prfx + str(ref) if ref != None else "")

    return base_str

## end def build_base


def safe_retr(group, dataname, errdesc, log_absent=True):
    """ #DOC: docstring for safe_retr
    """

    # Imports
    import logging

    try:
        workvar = group.get(dataname).value
    except AttributeError:
        if log_absent:
            logging.getLogger(log_names.loggername) \
                    .error(errdesc + " absent from repository.")
        ## end if
        workvar = NA_str
    ## end try

    return workvar

## end def safe_retr


def proof_template(template_str):

    for tag in req_tag_strs:
        if template_str.find(tag) == -1:
            raise(ValueError("'" + tag + "' tag absent from template."))
        ## end if
    ## next tag

## end def proof_template


def setup_logger():
    """ #DOC: setup_logger docstring
    """

    # Imports
    import logging, logging.config

    # Define the configuration dictionary
    dictLogConfig = {
        "version": 1,
        "loggers": {
            log_names.loggername: {
                "handlers": [log_names.handlername],
                "level": "INFO"
                }
            },
        "handlers": {
            log_names.handlername: {
                "class": "logging.FileHandler",
                "formatter": log_names.formattername,
                "filename": os.path.join(os.getcwd(),log_names.filename)
                }
            },
        "formatters": {
            log_names.formattername: {
                "format": log_names.fmt,
                "datefmt": log_names.datefmt
                }
            }
        }

    # Apply the config
    logging.config.dictConfig(dictLogConfig)

## end def setup_logger


def continue_tuple(tupstr):
    """ #DOC: continue_tuple docstring
    """

    # Imports
    import argparse
    from opan.const import atomSym

    # Ensure enclosing parentheses
    workstr = ('(' if tupstr[0] != '(' else "") + \
                tupstr + \
                (')' if tupstr[-1] != ')' else "")

    # Try the tuple strip-and-split conversion
    try:
        out_tup = tuple(map(int,workstr[1:-1].split(',')))
    except:
        msg = '"' + tupstr + '" is not a tuple of integers'
        raise(argparse.ArgumentTypeError(msg))
    ## end try

    # Must be length five
    if not len(out_tup) == 5:
        msg = 'Argument must contain five integers: "' + tupstr + '"'
        raise(argparse.ArgumentTypeError(msg))
    ## end if

    # Must be an implemented metal
    if not out_tup[0] in metals:
        msg = "Metal '" + str(out_tup[0]) + "' (" + atomSym[out_tup[0]] + \
                            ") not implemented"
        raise(argparse.ArgumentTypeError(msg))
    ## end if

    # Must be an implemented nonmetal
    if not out_tup[1] in nonmetals:
        msg = "Nonmetal '" + str(out_tup[1]) + "' (" + atomSym[out_tup[1]] + \
                            ") not implemented"
        raise(argparse.ArgumentTypeError(msg))
    ## end if

    # Return the tuple
    return out_tup

## end def continue_tuple


def h5_clobber_dataset(grp, name, shape=None, dtype=None, \
                                    data=None, log_clobber=False, **kwargs):
    """ #DOC: h5_clobber_dataset docstring.
    """

    # Imports
    import logging, h5py as h5

    # Retrieve logger
    logger = logging.getLogger(log_names.loggername)

    # Check existence of desired object
    if name in grp.keys():
        # Complain if it's not a dataset - WILL NOT FIND A SAME-NAMED GROUP
        if not isinstance(grp.get(name), h5.Dataset):
            # Catches links &c.
            raise(ValueError("Item '" + name + "' is not a dataset"))
        ## end if

        # Clobber and flush repo; log if indicated
        grp.pop(name)
        if log_clobber:
            logger.info("Dataset '" + name + "' in group '" + grp.name + \
                                                        "' was overwritten.")
        ## end if
    ## end if

    # Either way, add new
    grp.create_dataset(name, shape=shape, dtype=dtype, data=data, **kwargs)

## end def h5_clobber_dataset


if __name__ == '__main__':

    # Imports
    import argparse as ap

    # Param name strings
    TMPLT_FILE = 'template_file'
    WKDIR = 'wkdir'
    EXEC = 'exec'
    OPT = 'opt'
    METALS = 'metals'
    NONMETALS = 'nonmetals'
    CATION_NMS = 'cation_nms'
    INIT_SEP_DIA = 'init_sep_dia'
    SKIP_ATOMS = 'skip_atoms'
    CONT_DIA = 'continue_dia'

    # Create the parser
    prs = ap.ArgumentParser(description="Perform Jensen diatomics " + \
                "calculation series.\n\nBackground execution with " + \
                "stderr redirected to a file or to /dev/null " + \
                "is recommended.")

    # Template file argument
    prs.add_argument(TMPLT_FILE, help="Name of input template file")

    # Continuing an errored-out diatomic
    prs.add_argument("--" + CONT_DIA, help="Tuple of information to resume " + \
                                    "computation of a halted diatomic.\n" + \
                                    "Format: (m, nm, chg, mult, ref), " + \
                                    "where 'mult' and 'ref' are the " + \
                                    "values at which to restart computation.",
                                metavar="TUPLE", type=continue_tuple, \
                                default=None)

    # Working directory argument
    prs.add_argument("--" + WKDIR, help="Path to working directory with " + \
            "template file (defaults to current directory)", \
            default=os.getcwd())

    # Execution script
    prs.add_argument("--" + EXEC, help="ORCA execution command (default: " + \
                    exec_cmd + ")", default=None)

    # OPT command
    prs.add_argument("--" + OPT, help="Optimization settings for diatomics " + \
                "(default: '" + opt_str + "')", default=None)

    # Overwrites of metals and nonmetals (incl cation ones)
    prs.add_argument("--" + METALS, help="Metals to run; pass as " + \
                "stringified array of atomic numbers (e.g., '[21, 23, 29]';" + \
                " default: " + str(sorted(list(metals))) + ". Only Sc-Zn " + \
                "currently supported.", default=None)
    prs.add_argument("--" + NONMETALS, help="Nonmetals to run; pass as " + \
                "stringified array of atomic numbers (e.g., '[1, 6, 9]'; " + \
                "default: " + str(sorted(list(nonmetals))) + ". Only these " + \
                "defaults currently supported.", default=None)
    prs.add_argument("--" + CATION_NMS, help="Nonmetals to run as " + \
                "monopositive cations; pass as " + \
                "stringified array of atomic numbers (e.g., '[1, 8]'; " + \
                "this is the default). Any nonmetals are valid.", default=None)

    # Twiddlers for execution settings
    prs.add_argument("--" + INIT_SEP_DIA, help="Initial separation between " + \
                "atoms in diatomic computations, in Angstroms. " + \
                "Default is " + str(init_dia_sep) + " Angstroms.", default=None)

    prs.add_argument("--" + SKIP_ATOMS, help="Skip atom computations, " + \
                "generally for debugging purposes.", default=False, \
                const=True, action='store_const')

    # Make the param namespace and retrieve the params dictionary
    ns = prs.parse_args()
    params = vars(ns)

    # Overwrite the metals, nonmetals, cations, initial diatomic separation,
    #  etc. if specified
    if not params[METALS] == None:
        metals = set(eval(params[METALS]))
    ## end if
    if not params[NONMETALS] == None:
        nonmetals = set(eval(params[NONMETALS]))
    ## end if
    if not params[CATION_NMS] == None:
        cation_nms = set(eval(params[CATION_NMS]))
    ## end if
    if not params[INIT_SEP_DIA] == None:
        init_dia_sep = float(params[INIT_SEP_DIA])
    ## end if
    if not params[OPT] == None:
        opt_str = params[OPT]
    ## end if
    if not params[EXEC] == None:
        exec_cmd = params[EXEC]
    ## end if
    skip_atoms = bool(params[SKIP_ATOMS])

    # Check for whether a diatomic restart was requested
    if params[CONT_DIA] == None:
        # Execute the run
        do_run(params[TMPLT_FILE], wkdir=params[WKDIR])
    else:
        # Execute a diatomic restart
        continue_dia(params[TMPLT_FILE], *params[CONT_DIA], \
                        wkdir=params[WKDIR])
    ## end if

## end if main


<|MERGE_RESOLUTION|>--- conflicted
+++ resolved
@@ -1,1405 +1,1391 @@
-#-------------------------------------------------------------------------------
-# Name:        run_jensen
-# Purpose:      Automated execution of diatomic M-L computations in the form
-#               of Jensen et al. J Chem Phys 126, 014103 (2007)
-#
-# Author:      Brian
-#
-# Created:     8 May 2015
-# Copyright:   (c) Brian 2015
-# License:     The MIT License; see "license.txt" for full license terms
-#                   and contributor agreement.
-#
-#       This file is a standalone module for execution of M-L diatomic
-#           computations in ORCA, approximately per the approach given in
-#           the above citation.
-#
-#       http://www.github.com/bskinn/run_jensen
-#
-#-------------------------------------------------------------------------------
-
-# Module-level imports
-import os, logging, time, re, csv
-import h5py as h5, numpy as np
-from opan.const import DEF, E_Software as E_SW, E_FileType as E_FT
-
-
-# Module-level variables
-# Constant strings
-repofname = 'jensen.h5'
-csvfname = 'jensen.csv'
-csv_multfname = 'jensen_mult.csv'
-pausefname = 'pause'
-dir_fmt = 'jensen_%Y%m%d_%H%M%S'
-sep = "_"
-NA_str = "NA"
-
-# Adjustable parameters (not all actually are adjustable yet)
-exec_cmd = 'runorca_pal.bat'
-opt_str = '! TIGHTOPT'
-convergers = ["", "! KDIIS", "! SOSCF"] #, "! NRSCF"]
-req_tag_strs = ['<MOREAD>', '<MULT>', '<XYZ>', '<OPT>', '<CONV>', \
-                '<CHARGE>']
-init_dia_sep = 2.1  # Angstroms
-fixed_dia_sep = True
-ditch_sep_thresh = 4.0
-geom_scale = 0.75
-pausetime = 2.0
-skip_atoms = False
-
-# Class for logging information
-class log_names(object):
-    filename = 'jensen_log.txt'
-    fmt = "%(levelname)-8s [%(asctime)s] %(message)s"
-    datefmt = "%H:%M:%S"
-    loggername = 'rjLogger'
-    handlername = 'rjHandler'
-    formattername = 'rjFormatter'
-## end class log_names
-
-# Class for names of subgroups
-class h5_names(object):
-    max_mult = 'max_mult'
-    mult_prfx = 'm'
-    chg_prfx = 'q'
-    ref_prfx = 'r'
-    run_base = 'base'
-    converger = 'conv'
-    out_en = 'energy'
-    out_zpe = 'zpe'
-    out_enth = 'enthalpy'
-    out_bondlen = 'bond_length'
-    out_dipmom = 'dipole_moment'
-    out_freq = 'freq'
-    min_en = 'min_en'
-    min_en_mult = 'min_en_mult'
-    min_en_ref = 'min_en_ref'
-    min_en_zpe = 'min_en_zpe'
-    min_en_enth = 'min_en_enth'
-    min_en_bondlen = 'min_en_bondlen'
-    min_en_dipmom = 'min_en_dipmom'
-    min_en_freq = 'min_en_freq'
-## end class h5_names
-
-# Regex patterns for quick testing
-p_multgrp = re.compile("/" + h5_names.mult_prfx + "(?P<mult>[0-9]+)$")
-p_refgrp = re.compile("/" + h5_names.ref_prfx + "(?P<ref>[0-9]+)$")
-
-# Atomic numbers for elements, and the max associated unpaired electrons
-metals = set(range(21,31))
-nonmetals = set([1, 6, 7, 8, 9, 16, 17, 35])
-cation_nms = set([1,8])
-max_unpaired = {1: 1, 6: 4, 7: 3, 8: 2, 9: 1, 16: 4, 17: 1, 35: 1, \
-                21: 3, 22: 4, 23: 5, 24: 6, 25: 7, 26: 6, 27: 5, \
-                28: 4, 29: 3, 30: 2}
-mult_range = range(1,13)
-
-
-def do_run(template_file, wkdir=None):
-    """ Top-level function for doing a series of runs
-
-    """
-
-    # Imports
-    from opan.utils import make_timestamp
-    from opan.const import atomSym
-
-    # If wkdir specified, try changing there first
-    if not wkdir == None:
-        old_wkdir = os.getcwd()
-        os.chdir(wkdir)
-    ## end if
-
-    # Pull in the template
-    with open(template_file) as f:
-        template_str = f.read()
-    ## end with
-
-    # Create working folder, enter
-    dir_name = time.strftime(dir_fmt)
-    os.mkdir(dir_name)
-    os.chdir(dir_name)
-
-    # Set up and create the log, and log wkdir
-    setup_logger()
-    logger = logging.getLogger(log_names.loggername)
-    logger.info("Jensen calc series started: " + time.strftime("%c"))
-    logger.info("Working in directory: " + os.getcwd())
-
-    # Proofread the template
-    proof_template(template_str)
-
-    # Log the template file contents
-    logger.info("Template file '" + template_file + "' contents:\n\n" + \
-                                                                template_str)
-
-    # Log the metals and nonmetals to be processed, including those
-    #  nonmetals for which the monocations will be calculated.
-    logger.info("Metals: " + ", ".join([atomSym[a].capitalize() \
-                                                    for a in metals]))
-    logger.info("Non-metals: " + ", ".join([atomSym[a].capitalize() \
-                                                    for a in nonmetals]))
-    logger.info("Cations calculated for non-metals: " + \
-                    ", ".join([atomSym[a].capitalize() for a in cation_nms]))
-
-    # Log the geometry scale-down factor, if used
-    if fixed_dia_sep:
-        logger.info("Using fixed initial diatomic separation of " + \
-                str(init_dia_sep) + " Angstroms.")
-    else:
-        logger.info("Using geometry scale-down factor: " + str(geom_scale))
-    ## end if
-
-    # Store the starting time
-    start_time = time.time()
-
-    # Create the data repository
-    repo = h5.File(repofname, 'a')
-
-    # Log notice if skipping atoms
-    if skip_atoms:
-        logger.warning("SKIPPING ATOM COMPUTATIONS")
-    else:
-        # Loop atoms (atomic calculations)
-        for at in metals.union(nonmetals):
-            run_mono(at, template_str, repo)
-            repo.flush()
-        ## next at
-    ## end if
-
-    # Loop atom pairs (diatomics) for run execution
-    for m in metals:
-        for nm in nonmetals:
-            # Run the diatomic optimizations
-            run_dia(m, nm, 0, template_str, repo)
-
-            # Ensure repository is updated
-            repo.flush()
-
-            # Run the diatomic monocation optimizations for hydrides, oxides
-            if nm in cation_nms:
-                run_dia(m, nm, 1, template_str, repo)
-            ## end if
-
-            # Ensure repository is updated
-            repo.flush()
-
-            # Clear any residual temp files from failed comps
-            clear_tmp(atomSym[m].capitalize() + atomSym[nm].capitalize())
-
-        ## next nm
-    ## next nm
-
-    # Generate the results csv
-    write_csv(repo)
-    logger.info("CSV file generated.")
-
-    # Close the repository
-    repo.close()
-
-    # Exit the working directory; if wkdir not specified then just go to
-    #  parent directory; otherwise restore the old wd.
-    if wkdir == None:
-        os.chdir('..')
-    else:
-        os.chdir(old_wkdir)
-    ## end if
-
-    # Log end of execution
-    logger.info("Calc series ended: " + time.strftime("%c"))
-    logger.info("Total elapsed time: " + \
-                                    make_timestamp(time.time() - start_time))
-
-## end def do_run
-
-
-def continue_dia(template_file, m, nm, chg, mult, ref, wkdir=None):
-
-    # Imports
-    from opan.utils import make_timestamp
-    from opan.const import atomSym
-
-    # If wkdir specified, try changing there first
-    if not wkdir == None:
-        old_wkdir = os.getcwd()
-        os.chdir(wkdir)
-    ## end if
-
-    # Pull in the template
-    with open(template_file) as f:
-        template_str = f.read()
-    ## end with
-
-    # Set up and create the log, and log wkdir
-    setup_logger()
-    logger = logging.getLogger(log_names.loggername)
-    logger.info("============  RESTART  ============")
-    logger.info("Jensen calc series resumed: " + time.strftime("%c"))
-    logger.info("Working in directory: " + os.getcwd())
-
-    # Proofread the template
-    proof_template(template_str)
-
-    # Log the template file contents
-    logger.info("Template file '" + template_file + "' contents:\n\n" + \
-                                                                template_str)
-
-    # Store the starting time
-    start_time = time.time()
-
-    # Retrieve the data repository
-    repo = h5.File(repofname, 'a')
-
-    # Log the restart
-    logger.info("Restarting '" + build_base(m, nm, chg) + \
-                "' at multiplicity " + str(mult) + ", reference " + \
-                "multiplicity " + str(ref))
-
-    # Run the diatomic optimizations, with restart point
-    run_dia(m, nm, chg, template_str, repo, startvals=(mult, ref))
-
-    # Ensure repository is updated
-    repo.flush()
-
-    # Clear any residual temp files from failed comps
-    clear_tmp(atomSym[m].capitalize() + atomSym[nm].capitalize())
-
-    # Generate the results csv
-    write_csv(repo)
-    logger.info("CSV file generated.")
-
-    # Close the repository
-    repo.close()
-
-    # If workdir specified, return to old
-    if wkdir != None:
-        os.chdir(old_wkdir)
-    ## end if
-
-    # Log end of execution
-    logger.info("Diatomic recalc ended: " + time.strftime("%c"))
-    logger.info("Total elapsed time: " + \
-                                    make_timestamp(time.time() - start_time))
-
-## end def continue_dia
-
-
-def recover_results(wipe_first, log_clobber=False):
-    """ #DOC: Docstring for recover_results
-    """
-
-    # Imports
-    from opan.const import atomSym
-    from opan.output import ORCA_OUTPUT
-    from opan.error import OUTPUTError
-
-    # Bind repo
-    repo = h5.File(repofname)
-
-    # Set up the logger
-    setup_logger()
-    logger = logging.getLogger(log_names.loggername)
-
-    # Log starting recover attempt
-    logger.info("Starting results recovery: " + time.strftime("%c"))
-
-    # If wipe indicated, pop everything from the repo
-    if wipe_first:
-        [i.pop() for i in repo.values()]
-        repo.flush()
-        logger.info("Repository contents cleared.")
-    ## end if
-
-    # Monoatomics first
-    for at in nonmetals.union(metals):
-        # Create the base group and the max_mult value
-        atgp = repo.require_group(atomSym[at].capitalize())
-        max_mult = max_unpaired[at] + 1
-        h5_clobber_dataset(atgp, name=h5_names.max_mult, data=max_mult, \
-                                                    log_clobber=log_clobber)
-
-        # Loop over multiplicities, retrieving data
-        for mult in range(max_mult, -(max_mult % 2), -2):
-            # Define run base string and filename
-            base = atomSym[at].capitalize() + sep + str(mult)
-            fname = base + '.' + DEF.File_Extensions[E_SW.ORCA][E_FT.output]
-
-            # If the output file exists...
-            if os.path.isfile(fname):
-                # Try to import it, skipping the rest of the loop on an
-                #  OUTPUTError
-                try:
-                    oo = ORCA_OUTPUT(fname)
-                except OUTPUTError:
-                    logger.error("Could not process output file for " + \
-                            "computation '" + base + "'")
-                    continue
-                ## end try
-
-                # Should be good to create/retrieve multiplicity subgroup and
-                #  populate it. Start with the base name
-                mgp = atgp.require_group(h5_names.mult_prfx + str(mult))
-                h5_clobber_dataset(mgp,name=h5_names.run_base, data=base, \
-                                                        log_clobber=log_clobber)
-
-                # Now store the results, using a filler name for the
-                #  converger. #TODO: Actually detect the converger?
-                store_mono_results(mgp, "RECOVERED DATA", oo, \
-                                                log_clobber=log_clobber)
-
-            else:
-                logger.error("Could not locate output file for " + \
-                        "computation '" + base + "'")
-            ## end if
-        ## next mult
-
-        # Parse the data for the different multiplicities to find the optimum
-        parse_mono_mults(atgp, log_clobber=True)
-
-    ## next at
-
-
-## end def recover_results
-
-def write_csv(repo):
-    """ #DOC: Docstring for write_csv
-        Is split into its own method to enable re-running later on
-    """
-
-    # Imports
-    from opan.const import atomSym
-
-    # Generate the csv
-    with open(csvfname, mode='w') as csv_f:
-        # Create the CSV writer object
-        w = csv.writer(csv_f, dialect='excel')
-
-        # Write a header line
-        w.writerow(["M", "NM", "E_M", "H_M", "E_NM", "H_NM", "E_dia", "H_dia", \
-                "ZPE_dia", \
-                "E_ion", "H_ion", "ZPE_ion", "Mult_0", "Mult_1", "BDE", "IE", \
-                "Bond_0", "Bond_1", \
-                "Dipole_0", "Dipole_1"])
-
-        for m in metals:
-            # Link the metal repo group and helper name string
-            m_name = atomSym[m].capitalize()
-            m_gp = repo.get(m_name)     # Stores None if group not present.
-
-            for nm in nonmetals:
-                # Helper name strings
-                nm_name = atomSym[nm].capitalize()
-                dia_name = m_name + nm_name
-
-                # Group links; all store None if group is not present.
-                nm_gp = repo.get(nm_name)
-                dia_gp = repo.get(build_base(m, nm, 0))
-                ion_gp = repo.get(build_base(m, nm, 1))
-
-                # Pull data, if present, and calculate results
-                # Energies
-                en_m = safe_retr(m_gp, h5_names.min_en, \
-                                m_name + " energy")
-                enth_m = safe_retr(m_gp, h5_names.min_en_enth, \
-                                m_name + " enthalpy correction")
-                en_nm = safe_retr(nm_gp, h5_names.min_en, \
-                                nm_name + " energy")
-                enth_nm = safe_retr(nm_gp, h5_names.min_en_enth, \
-                                nm_name + " enthalpy correction")
-                en_dia = safe_retr(dia_gp, h5_names.min_en, \
-                                dia_name + " energy")
-                enth_dia = safe_retr(dia_gp, h5_names.min_en_enth, \
-                                dia_name + " enthalpy correction")
-                zpe_dia = safe_retr(dia_gp, h5_names.min_en_zpe, \
-                                dia_name + " ZPE correction")
-
-                # Calculate the bond dissociation energy
-                try:
-                    bde = (en_m + enth_m + en_nm + enth_nm) - \
-                                                (en_dia + enth_dia + zpe_dia)
-                except TypeError:
-                    bde = NA_str
-                ## end try
-
-                # Store flag for logging absent values (suppress logging for
-                #  nonmetals that are not supposed to have cations calc-ed).
-                lgabs = nm in cation_nms
-
-                # Retrieve the energies of the monocation diatomic
-                en_ion = safe_retr(ion_gp, h5_names.min_en, \
-                                        dia_name + " monocation energy", \
-                                        log_absent=lgabs)
-                enth_ion = safe_retr(ion_gp, h5_names.min_en_enth, \
-                            dia_name + " monocation enthalpy correction", \
-                            log_absent=lgabs)
-                zpe_ion = safe_retr(ion_gp, h5_names.min_en_zpe, \
-                            dia_name + " monocation ZPE correction", \
-                            log_absent=lgabs)
-
-                # Calculate the ionization energy
-                try:
-                    ie = (en_ion + enth_ion + zpe_ion) - \
-                                    (en_dia + enth_dia + zpe_dia)
-                except TypeError:
-                    ie = NA_str
-                ## end try
-
-                # Get the bond length, dipole moment, and ground spin state
-                min_mult_0 = safe_retr(dia_gp, h5_names.min_en_mult, \
-                            dia_name + " ground multiplicity")
-                bondlen_0 = safe_retr(dia_gp, h5_names.min_en_bondlen, \
-                            dia_name + " bond length")
-                dipmom_0 = safe_retr(dia_gp, h5_names.min_en_dipmom, \
-                            dia_name + " dipole moment")
-                min_mult_1 = safe_retr(ion_gp, h5_names.min_en_mult, \
-                            dia_name + " cation ground multiplicity", \
-                            log_absent=lgabs)
-                bondlen_1 = safe_retr(ion_gp, h5_names.min_en_bondlen, \
-                            dia_name + " cation bond length", \
-                            log_absent=lgabs)
-                dipmom_1 = safe_retr(ion_gp, h5_names.min_en_dipmom, \
-                            dia_name + " cation dipole moment", \
-                            log_absent=lgabs)
-
-                # Write the CSV line
-                w.writerow([m_name, nm_name, en_m, enth_m, en_nm, enth_nm, \
-                        en_dia, enth_dia, \
-                        zpe_dia, en_ion, enth_ion, zpe_ion, min_mult_0, \
-                        min_mult_1, \
-                        bde, ie, \
-                        bondlen_0, bondlen_1, \
-                        dipmom_0, dipmom_1])
-
-            ## next nm
-        ## next m
-    ## end with (closes csv file)
-
-## end def write_csv
-
-
-def write_mult_csv(repo, absolute=False):
-    """ #DOC: Docstring for write_mult_csv
-    """
-
-    # Imports
-    from opan.const import atomSym
-
-    # Generate the csv
-    with open(csv_multfname, mode='w') as csv_f:
-        # Create the CSV writer object
-        w = csv.writer(csv_f, dialect='excel')
-
-        # Write a header line
-        w.writerow(['M', 'NM', 'q'] + [str(i) for i in mult_range])
-
-        # Loop through all available metals; store the name for convenience
-        for m in metals:
-            m_name = atomSym[m].capitalize()
-
-            # Loop the nonmetals
-            for nm in nonmetals:
-                # Store the name & diatomic helper
-                nm_name = atomSym[nm].capitalize()
-
-                # Loop the two charges
-                for q_val in [0,1]:
-                    # Set the group
-                    wk_gp = repo.get(m_name + nm_name + sep + \
-                                            h5_names.chg_prfx + str(q_val))
-                    # Check existence
-                    if not wk_gp == None:
-                        # Exists; reset the storage array and energy reference
-                        row_ary = []
-                        en_ref = 0.0 if absolute else \
-                                (0.0 if (wk_gp.get(h5_names.min_en) == None) \
-                                        else wk_gp.get(h5_names.min_en).value)
-
-                        # Store metal, nonmetal and charge
-                        map(row_ary.append, [m_name, nm_name, str(q_val)])
-
-                        # Search the full mult range
-                        for mult in mult_range:
-                            # Try to store the mult group
-                            mgp = wk_gp.get(h5_names.mult_prfx + str(mult))
-
-                            # Check if found, and out_en exists
-                            if (not mgp == None) and \
-                                    (not mgp.get(h5_names.out_en) == None):
-                                # If found, tag the energy into the row array
-                                row_ary.append( \
-                                        str(mgp.get(h5_names.out_en).value - \
-                                                                    en_ref))
-                            else:
-                                # If not, tag empty string
-                                row_ary.append('')
-                            ## end if
-                        ## next mult
-
-                        # Write a csv row for the species
-                        w.writerow(row_ary)
-
-                    ## end if wk_gp exists
-                ## next q_val
-            ## next nm
-        ## next m
-    ## end with
-
-## end def write_mult_csv
-
-
-#TODO: Write further CSV writers, perhaps a general one that writes a CSV for
-#  a quantity specified by some sort of 'enum'?  Or/also, one that generates
-#  summaries of properties across the matrix of multiplicities and reference
-#  wavefunctions?
-
-
-def run_mono(at, template_str, repo):
-    """ #DOC: Docstring for run_mono
-    """
-
-    # Imports
-    from opan.const import atomSym, PHYS
-    from opan.utils import execute_orca as exor
-    from time import sleep
-    import os, logging
-
-    # Retrieve the logger
-    logger = logging.getLogger(log_names.loggername)
-
-    # Create/retrieve the group for the atom in the repository
-    atgp = repo.require_group(atomSym[at].capitalize())
-
-    # Get the max multiplicity for the atom and store
-    max_mult = max_unpaired[at] + 1
-    h5_clobber_dataset(atgp, name=h5_names.max_mult, data=max_mult, \
-                                                    log_clobber=True)
-
-    # Loop until at minimum possible multiplicity
-    for mult in range(max_mult, -(max_mult % 2), -2):
-        # Create/retrieve multiplicity subgroup
-        mgp = atgp.require_group(h5_names.mult_prfx + str(mult))
-
-        # Define and store run base string
-        base = atomSym[at].capitalize() + sep + str(mult)
-        h5_clobber_dataset(mgp,name=h5_names.run_base, data=base, \
-                                                        log_clobber=True)
-
-        # Try executing, iterating through the convergers
-        for conv in convergers:
-            # Store converger reporting name
-            conv_name = conv if conv != "" else "default"
-
-            # Run the calc, storing the ORCA_OUTPUT object
-            oo = exor(template_str, os.getcwd(), [exec_cmd, base], \
-                    sim_name=base, \
-                    subs=[('OPT', ''), ('CONV', conv), ('MULT', str(mult)), \
-                        ('CHARGE', '0'), \
-                        ('MOREAD', '! NOAUTOSTART'), \
-                        ('XYZ', atomSym[at] + " 0 0 0")])[0]
-
-            # Check if completed and converged
-            if oo.completed and oo.converged:
-                logger.info(base + " converged using " + conv_name)
-                break
-            else:
-                logger.warning(base + " did not converge using " + conv_name)
-            ## end if
-
-            # Run again, with SLOWCONV
-            conv_name += " & SLOWCONV"
-            oo = exor(template_str, os.getcwd(), [exec_cmd, base], \
-                    sim_name=base, \
-                    subs=[('OPT', ''), ('CONV', conv + "\n! SLOWCONV"), \
-                        ('MULT', str(mult)), ('CHARGE', '0'), \
-                        ('MOREAD', '! NOAUTOSTART'), \
-                        ('XYZ', atomSym[at] + " 0 0 0")])[0]
-
-            # Again, check if completed / converged
-            if oo.completed and oo.converged:
-                logger.info(base + " converged using " + conv_name)
-                break
-            else:
-                logger.warning(base + " did not converge using " + conv_name)
-            ## end if
-        else:
-            # If never broken, then the whole series of computations failed.
-            #  Log and skip to next multiplicity.
-            logger.error(base + " failed to converge in all computations.")
-            h5_clobber_dataset(mgp,name=h5_names.converger, \
-                                        data="FAILED", log_clobber=True)
-            continue  ## to next mult
-        ## next conv
-
-        # Store useful outputs
-        store_mono_results(mgp, conv_name, oo, log_clobber=True)
-
-    ## next mult
-
-    # Parse the data for the different multiplicities to find the optimum
-    parse_mono_mults(atgp, log_clobber=True)
-
-    # Pause if indicator file present
-    while os.path.isfile(os.path.join(os.getcwd(),pausefname)):
-        sleep(pausetime)
-    ## loop
-
-## end def run_mono
-
-
-def run_dia(m, nm, chg, template_str, repo, startvals=None):
-    """ #DOC: Docstring for run_dia
-    """
-
-    # Imports
-    from opan.const import atomSym, PHYS
-    from opan.utils import execute_orca as exor
-    from opan.xyz import OPAN_XYZ as XYZ
-    from opan.hess import ORCA_HESS as HESS
-    import os, logging
-    from time import sleep
-
-    # Retrieve logger
-    logger = logging.getLogger(log_names.loggername)
-
-    # Create/retrieve group in the repo for the diatomic & charge
-    diagp = repo.require_group(build_base(m, nm, chg))
-
-    # Get the max multiplicity for the diatomic and store
-    max_mult = max_unpaired[m] + max_unpaired[nm] + 1 - chg
-    h5_clobber_dataset(diagp, name=h5_names.max_mult, data=max_mult, \
-                                                        log_clobber=True)
-    ## end if
-
-    # Loop over multiplicities, optimizing, until minimum mult is reached
-    for mult in range(max_mult, -(max_mult % 2), -2):
-        # Drop to next multiplicity if not to be run
-        if startvals != None:
-            if mult > startvals[0]:
-                continue
-            ## end if
-        ## end if
-
-        # Create/retrieve multiplicity subgroup in repo
-        mgp = diagp.require_group(h5_names.mult_prfx + str(mult))
-
-        # Loop over reference multiplicities, from max_mult to current mult
-        for ref in range(max_mult, mult-2, -2):
-            # Drop to next ref if not to be run
-            if startvals != None:
-                if ref > startvals[1]:
-                    continue
-                ## end if
-            ## end if
-
-            # Create/retrieve ref multiplicity subgroup
-            rgp = mgp.require_group(h5_names.ref_prfx + str(ref))
-
-            # Set & write base string to repo
-            base = build_base(m, nm, chg, mult, ref)
-            h5_clobber_dataset(rgp, name=h5_names.run_base, data=base, \
-                                                            log_clobber=True)
-
-            # If ref is the same as mult, then start fresh. Otherwise, insist
-            #  on starting from a prior wavefunction.
-            if ref != mult:
-                # Build stuff from prior. Start by defining the MOREAD string,
-                #  which is unambiguous
-                moread_str = build_moread(m, nm, chg, ref, ref)
-
-                # Only worry about the prior geom if basing sep on it
-                if fixed_dia_sep:
-                    # Just use the fixed value
-                    xyz_str = def_dia_xyz(m, nm, init_dia_sep)
-                else:
-                    # Load the xyz info. Presume two atoms.
-                    x = XYZ(path=(build_base(m, nm, chg, ref, ref) + ".xyz"))
-
-                    # Check that sep not too large
-                    if x.Dist_single(0,0,1) * PHYS.Ang_per_Bohr > \
-                                                            ditch_sep_thresh:
-                        # Too large; use default
-                        xyz_str = def_dia_xyz(m, nm, init_dia_sep)
-                    else:
-                        # OK. Use scaled value from prior, if not too small
-                        xyz_str = def_dia_xyz(m, nm, \
-                        dist=max( \
-                            geom_scale * x.Dist_single(0,0,1) * \
-                            PHYS.Ang_per_Bohr, init_dia_sep
-                                ) )
-                    ## end if
-                ## end if
-            else:
-                # Build from scratch if ref == mult
-                moread_str = "! NOAUTOSTART"
-                xyz_str = def_dia_xyz(m, nm, init_dia_sep)
-            ## end if
-
-            # Try executing, looping across convergers. Should probably use a
-            #  very small number for %geom MaxIter and perhaps consider a
-            #  Calc_Hess true, to try to avoid unbound cases taking forever
-            #  to run.
-            for conv in convergers:
-                # Pause if pause-file touched
-                while os.path.isfile(os.path.join(os.getcwd(),pausefname)):
-                    sleep(pausetime)
-                ## loop
-
-                # Update the reporting name for the converger
-                conv_name = (conv if conv != "" else "default") + " & SLOWCONV"
-
-                # Try all convergers with SLOWCONV, clearing temp
-                #  files first
-                clear_tmp(base)
-                oo = exor(template_str, os.getcwd(), [exec_cmd, base], \
-                        sim_name=base, \
-                        subs=[('OPT', str(opt_str)), \
-                            ('CONV', conv + "\n! SLOWCONV"), \
-                            ('MULT', str(mult)), \
-                            ('CHARGE', str(chg)), \
-                            ('MOREAD', moread_str), \
-                            ('XYZ', xyz_str)
-                            ])[0]
-                            ## [0] here b/c execute returns a tuple of objects
-
-                # Check if completed, converged and optimized; store 'last_'
-                #  variables and break if so
-                if oo.completed and oo.converged and oo.optimized:
-                    logger.info(base + " opt converged from '" + \
-                                ("model" if ref == mult else \
-                                        build_base(m, nm, chg, ref)) + \
-                                "' using " + conv_name)
-                    h5_clobber_dataset(rgp, name=h5_names.converger, \
-                                        data=conv_name, log_clobber=True)
-                    break  ## for conv in convergers
-                else:
-                    logger.warning(base + " opt did not converge using " + \
-                                    conv_name)
-                ## end if
-
-            else:  ## on for conv in convergers:
-                # If never broken, then the whole series of computations failed.
-                #  Try one last go with KDIIS and NUMFREQ, clearing any
-                #  temp files first, but only if ANFREQ is found in the
-                #  template
-                if template_str.upper().find('ANFREQ') > -1:
-                    clear_tmp(base)
-                    oo = exor(template_str.replace("ANFREQ", \
-                                    "NUMFREQ \n%freq  Increment 0.01  end"), \
-                            os.getcwd(), [exec_cmd, base], \
-                            sim_name=base, \
-                            subs=[('OPT', str(opt)), \
-                                ('CONV', "! KDIIS \n! SLOWCONV "), \
-                                ('MULT', str(mult)), \
-                                ('CHARGE', str(chg)), \
-                                ('MOREAD', moread_str), \
-                                ('XYZ', xyz_str)
-                                ])[0]
-
-                    # Check if completed, converged and optimized; store 'last_'
-                    #  variables if so; if not, log and skip to next
-                    #  multiplicity.
-                    if oo.completed and oo.converged and oo.optimized:
-                        logger.info(base + " opt converged from '" + \
-                                ("model" if mult == ref else \
-                                        build_base(m, nm, chg, ref)) + \
-                                "' using KDIIS & SLOWCONV & NUMFREQ")
-                        h5_clobber_dataset(rgp, name=h5_names.converger, \
-                                    data="KDIIS & SLOWCONV & NUMFREQ", \
-                                    log_clobber=True)
-                    else:
-                        # Log failure and return.
-                        logger.error(base + \
-                                " opt failed to converge in all computations.")
-                        h5_clobber_dataset(rgp, name=h5_names.converger, \
-                                            data="FAILED", log_clobber=True)
-
-                        # Skip remainder of processing of this diatomic
-                        return
-                    ## end if run succeeded
-                else:
-                    #  Log failure and return.
-                    logger.error(base + \
-                                " opt failed to converge in all computations.")
-                    h5_clobber_dataset(rgp, name=h5_names.converger, \
-                                            data="FAILED", log_clobber=True)
-
-                    # Skip remainder of processing of this diatomic
-                    return
-                ## end if ANFREQ present in template
-            ## next conv
-
-            # Store useful outputs to repo - bond length, final energy, HESS
-            #  stuff, dipole moment
-<<<<<<< HEAD
-            store_dia_results(rgp, oo, XYZ(path=(base + ".xyz")), \
-                                                        log_clobber=True)
-=======
-            halt = store_run_results(rgp, oo, XYZ(path=(base + ".xyz")), \
-                                    HESS(base + ".hess"), log_clobber=True)
->>>>>>> 2f52254e
-
-            # Check for error states; report and halt if found
-            if halt == h5_names.out_freq:
-                logger.error(base + " yielded an imaginary frequency.")
-                h5_clobber_dataset(rgp, name=h5_names.converger, \
-                                            data="FAILED", log_clobber=True)
-                return
-            ## end if
-        ## next ref
-
-    ## next mult
-
-    # Identify the minimum-energy multiplicity and associated properties.
-    #  May be inaccurate if key runs fail. parse_dia_mults created to allow re-
-    #  running after the fact, once such key runs have been tweaked manually
-    #  to re-run satisfactorily.
-    parse_dia_mults(diagp, log_clobber=True)
-
-## end def run_dia
-
-
-<<<<<<< HEAD
-def store_mono_results(mgp, conv_name, oo, log_clobber=False):
-    """ #DOC: store_mono_results docstring
-    """
-
-    # Store useful outputs
-    storage_data = (
-            (h5_names.converger, conv_name),
-            (h5_names.out_en, oo.en_last()[oo.EN.SCFFINAL]),
-            (h5_names.out_zpe, oo.thermo[oo.THERMO.E_ZPE]),
-            (h5_names.out_enth, oo.thermo[oo.THERMO.H_IG])
-                    )
-    for item in storage_data:
-        h5_clobber_dataset(mgp,name=item[0], data=item[1], \
-                                                log_clobber=log_clobber)
-    ## next item
-
-    # Flush the repo
-    mgp.file.flush()
-
-## end def store_mono_results
-
-
-def store_dia_results(rgp, oo, xyz, log_clobber=False):
-    """ #DOC: store_dia_results docstring
-=======
-def store_run_results(rgp, oo, xyz, hess, log_clobber=False):
-    """ #DOC: store_mult_results docstring
->>>>>>> 2f52254e
-    """
-
-    # Imports
-    from opan.const import PHYS
-    #TODO: Expand data stored in store_run_results as ORCA_OUTPUT expanded
-
-    # Store the data, overwriting if it exists
-    storage_data = (
-                (h5_names.out_en, oo.en_last()[oo.EN.SCFFINAL]),
-                (h5_names.out_zpe, oo.thermo[oo.THERMO.E_ZPE]),
-                (h5_names.out_enth, oo.thermo[oo.THERMO.H_IG]),
-                (h5_names.out_dipmom, oo.dipmoms[-1]),
-                (h5_names.out_bondlen, \
-                                PHYS.Ang_per_Bohr * xyz.Dist_single(0,0,1)),
-                (h5_names.out_freq, hess.freqs[-1])
-                        )
-    for item in storage_data:
-        h5_clobber_dataset(rgp, name=item[0], data=item[1], \
-                                                    log_clobber=log_clobber)
-    ## next item
-
-    # Flush repo
-    rgp.file.flush()
-
-<<<<<<< HEAD
-## end def store_dia_results
-
-
-def parse_mono_mults(atgp, log_clobber=False):
-    """ #DOC: parse_mono_mults docstring
-    """
-
-    # Imports
-    from opan.const import atomSym
-
-    # Initialize the minimum energy to zero, which everything should be less
-    #  than!  Also init min_mult to ~error value.
-    min_en = 0.0
-    min_mult = 0
-
-    # Loop over all multiplicity groups to identify the lowest-energy
-    #  multiplicity
-    for g in atgp.values():
-        # Check if a given value is a group and that its name matches the
-        #  pattern expected of a multiplicity group
-        if isinstance(g, h5.Group) and p_multgrp.search(g.name) != None:
-            # Confirm energy value exists
-            if g.get(h5_names.out_en) != None:
-                # Check if the reported SCF final energy is less than the
-                #  current minimum.
-                if g.get(h5_names.out_en).value < min_en:
-                    # If so, update the minimum and store the multiplicity
-                    min_en = np.float_(g.get(h5_names.out_en).value)
-                    min_mult = np.int_(p_multgrp.search(g.name).group("mult"))
-                ## end if
-            ## end if
-        ## end if
-    ## next g
-
-    # Store the minimum energy and multiplicity, and retrieve/store the other
-    #  thermo values
-    h5_clobber_dataset(atgp, name=h5_names.min_en, data=min_en, \
-                                                    log_clobber=log_clobber)
-    h5_clobber_dataset(atgp, name=h5_names.min_en_mult, data=min_mult, \
-                                                    log_clobber=log_clobber)
-
-    # Try to retrieve the appropriate group
-    mgp = atgp.get(h5_names.mult_prfx + str(min_mult))
-
-    # Something should be retrievable -- at least one computation on any
-    #  given atom should succeed.  (Historically, *all* have succeeded!)
-    h5_clobber_dataset(atgp, name=h5_names.min_en_zpe, \
-                data=mgp.get(h5_names.out_zpe).value, log_clobber=True)
-    h5_clobber_dataset(atgp, name=h5_names.min_en_enth, \
-                data=mgp.get(h5_names.out_enth).value, log_clobber=True)
-
-    # Flush the repo
-    atgp.file.flush()
-
-## end def parse_mono_mults
-=======
+#-------------------------------------------------------------------------------
+# Name:        run_jensen
+# Purpose:      Automated execution of diatomic M-L computations in the form
+#               of Jensen et al. J Chem Phys 126, 014103 (2007)
+#
+# Author:      Brian
+#
+# Created:     8 May 2015
+# Copyright:   (c) Brian 2015
+# License:     The MIT License; see "license.txt" for full license terms
+#                   and contributor agreement.
+#
+#       This file is a standalone module for execution of M-L diatomic
+#           computations in ORCA, approximately per the approach given in
+#           the above citation.
+#
+#       http://www.github.com/bskinn/run_jensen
+#
+#-------------------------------------------------------------------------------
+
+# Module-level imports
+import os, logging, time, re, csv
+import h5py as h5, numpy as np
+from opan.const import DEF, E_Software as E_SW, E_FileType as E_FT
+
+
+# Module-level variables
+# Constant strings
+repofname = 'jensen.h5'
+csvfname = 'jensen.csv'
+csv_multfname = 'jensen_mult.csv'
+pausefname = 'pause'
+dir_fmt = 'jensen_%Y%m%d_%H%M%S'
+sep = "_"
+NA_str = "NA"
+
+# Adjustable parameters (not all actually are adjustable yet)
+exec_cmd = 'runorca_pal.bat'
+opt_str = '! TIGHTOPT'
+convergers = ["", "! KDIIS", "! SOSCF"] #, "! NRSCF"]
+req_tag_strs = ['<MOREAD>', '<MULT>', '<XYZ>', '<OPT>', '<CONV>', \
+                '<CHARGE>']
+init_dia_sep = 2.1  # Angstroms
+fixed_dia_sep = True
+ditch_sep_thresh = 4.0
+geom_scale = 0.75
+pausetime = 2.0
+skip_atoms = False
+
+# Class for logging information
+class log_names(object):
+    filename = 'jensen_log.txt'
+    fmt = "%(levelname)-8s [%(asctime)s] %(message)s"
+    datefmt = "%H:%M:%S"
+    loggername = 'rjLogger'
+    handlername = 'rjHandler'
+    formattername = 'rjFormatter'
+## end class log_names
+
+# Class for names of subgroups
+class h5_names(object):
+    max_mult = 'max_mult'
+    mult_prfx = 'm'
+    chg_prfx = 'q'
+    ref_prfx = 'r'
+    run_base = 'base'
+    converger = 'conv'
+    out_en = 'energy'
+    out_zpe = 'zpe'
+    out_enth = 'enthalpy'
+    out_bondlen = 'bond_length'
+    out_dipmom = 'dipole_moment'
+    out_freq = 'freq'
+    min_en = 'min_en'
+    min_en_mult = 'min_en_mult'
+    min_en_ref = 'min_en_ref'
+    min_en_zpe = 'min_en_zpe'
+    min_en_enth = 'min_en_enth'
+    min_en_bondlen = 'min_en_bondlen'
+    min_en_dipmom = 'min_en_dipmom'
+    min_en_freq = 'min_en_freq'
+## end class h5_names
+
+# Regex patterns for quick testing
+p_multgrp = re.compile("/" + h5_names.mult_prfx + "(?P<mult>[0-9]+)$")
+p_refgrp = re.compile("/" + h5_names.ref_prfx + "(?P<ref>[0-9]+)$")
+
+# Atomic numbers for elements, and the max associated unpaired electrons
+metals = set(range(21,31))
+nonmetals = set([1, 6, 7, 8, 9, 16, 17, 35])
+cation_nms = set([1,8])
+max_unpaired = {1: 1, 6: 4, 7: 3, 8: 2, 9: 1, 16: 4, 17: 1, 35: 1, \
+                21: 3, 22: 4, 23: 5, 24: 6, 25: 7, 26: 6, 27: 5, \
+                28: 4, 29: 3, 30: 2}
+mult_range = range(1,13)
+
+
+def do_run(template_file, wkdir=None):
+    """ Top-level function for doing a series of runs
+
+    """
+
+    # Imports
+    from opan.utils import make_timestamp
+    from opan.const import atomSym
+
+    # If wkdir specified, try changing there first
+    if not wkdir == None:
+        old_wkdir = os.getcwd()
+        os.chdir(wkdir)
+    ## end if
+
+    # Pull in the template
+    with open(template_file) as f:
+        template_str = f.read()
+    ## end with
+
+    # Create working folder, enter
+    dir_name = time.strftime(dir_fmt)
+    os.mkdir(dir_name)
+    os.chdir(dir_name)
+
+    # Set up and create the log, and log wkdir
+    setup_logger()
+    logger = logging.getLogger(log_names.loggername)
+    logger.info("Jensen calc series started: " + time.strftime("%c"))
+    logger.info("Working in directory: " + os.getcwd())
+
+    # Proofread the template
+    proof_template(template_str)
+
+    # Log the template file contents
+    logger.info("Template file '" + template_file + "' contents:\n\n" + \
+                                                                template_str)
+
+    # Log the metals and nonmetals to be processed, including those
+    #  nonmetals for which the monocations will be calculated.
+    logger.info("Metals: " + ", ".join([atomSym[a].capitalize() \
+                                                    for a in metals]))
+    logger.info("Non-metals: " + ", ".join([atomSym[a].capitalize() \
+                                                    for a in nonmetals]))
+    logger.info("Cations calculated for non-metals: " + \
+                    ", ".join([atomSym[a].capitalize() for a in cation_nms]))
+
+    # Log the geometry scale-down factor, if used
+    if fixed_dia_sep:
+        logger.info("Using fixed initial diatomic separation of " + \
+                str(init_dia_sep) + " Angstroms.")
+    else:
+        logger.info("Using geometry scale-down factor: " + str(geom_scale))
+    ## end if
+
+    # Store the starting time
+    start_time = time.time()
+
+    # Create the data repository
+    repo = h5.File(repofname, 'a')
+
+    # Log notice if skipping atoms
+    if skip_atoms:
+        logger.warning("SKIPPING ATOM COMPUTATIONS")
+    else:
+        # Loop atoms (atomic calculations)
+        for at in metals.union(nonmetals):
+            run_mono(at, template_str, repo)
+            repo.flush()
+        ## next at
+    ## end if
+
+    # Loop atom pairs (diatomics) for run execution
+    for m in metals:
+        for nm in nonmetals:
+            # Run the diatomic optimizations
+            run_dia(m, nm, 0, template_str, repo)
+
+            # Ensure repository is updated
+            repo.flush()
+
+            # Run the diatomic monocation optimizations for hydrides, oxides
+            if nm in cation_nms:
+                run_dia(m, nm, 1, template_str, repo)
+            ## end if
+
+            # Ensure repository is updated
+            repo.flush()
+
+            # Clear any residual temp files from failed comps
+            clear_tmp(atomSym[m].capitalize() + atomSym[nm].capitalize())
+
+        ## next nm
+    ## next nm
+
+    # Generate the results csv
+    write_csv(repo)
+    logger.info("CSV file generated.")
+
+    # Close the repository
+    repo.close()
+
+    # Exit the working directory; if wkdir not specified then just go to
+    #  parent directory; otherwise restore the old wd.
+    if wkdir == None:
+        os.chdir('..')
+    else:
+        os.chdir(old_wkdir)
+    ## end if
+
+    # Log end of execution
+    logger.info("Calc series ended: " + time.strftime("%c"))
+    logger.info("Total elapsed time: " + \
+                                    make_timestamp(time.time() - start_time))
+
+## end def do_run
+
+
+def continue_dia(template_file, m, nm, chg, mult, ref, wkdir=None):
+
+    # Imports
+    from opan.utils import make_timestamp
+    from opan.const import atomSym
+
+    # If wkdir specified, try changing there first
+    if not wkdir == None:
+        old_wkdir = os.getcwd()
+        os.chdir(wkdir)
+    ## end if
+
+    # Pull in the template
+    with open(template_file) as f:
+        template_str = f.read()
+    ## end with
+
+    # Set up and create the log, and log wkdir
+    setup_logger()
+    logger = logging.getLogger(log_names.loggername)
+    logger.info("============  RESTART  ============")
+    logger.info("Jensen calc series resumed: " + time.strftime("%c"))
+    logger.info("Working in directory: " + os.getcwd())
+
+    # Proofread the template
+    proof_template(template_str)
+
+    # Log the template file contents
+    logger.info("Template file '" + template_file + "' contents:\n\n" + \
+                                                                template_str)
+
+    # Store the starting time
+    start_time = time.time()
+
+    # Retrieve the data repository
+    repo = h5.File(repofname, 'a')
+
+    # Log the restart
+    logger.info("Restarting '" + build_base(m, nm, chg) + \
+                "' at multiplicity " + str(mult) + ", reference " + \
+                "multiplicity " + str(ref))
+
+    # Run the diatomic optimizations, with restart point
+    run_dia(m, nm, chg, template_str, repo, startvals=(mult, ref))
+
+    # Ensure repository is updated
+    repo.flush()
+
+    # Clear any residual temp files from failed comps
+    clear_tmp(atomSym[m].capitalize() + atomSym[nm].capitalize())
+
+    # Generate the results csv
+    write_csv(repo)
+    logger.info("CSV file generated.")
+
+    # Close the repository
+    repo.close()
+
+    # If workdir specified, return to old
+    if wkdir != None:
+        os.chdir(old_wkdir)
+    ## end if
+
+    # Log end of execution
+    logger.info("Diatomic recalc ended: " + time.strftime("%c"))
+    logger.info("Total elapsed time: " + \
+                                    make_timestamp(time.time() - start_time))
+
+## end def continue_dia
+
+
+def recover_results(wipe_first, log_clobber=False):
+    """ #DOC: Docstring for recover_results
+    """
+
+    # Imports
+    from opan.const import atomSym
+    from opan.output import ORCA_OUTPUT
+    from opan.error import OUTPUTError
+
+    # Bind repo
+    repo = h5.File(repofname)
+
+    # Set up the logger
+    setup_logger()
+    logger = logging.getLogger(log_names.loggername)
+
+    # Log starting recover attempt
+    logger.info("Starting results recovery: " + time.strftime("%c"))
+
+    # If wipe indicated, pop everything from the repo
+    if wipe_first:
+        [i.pop() for i in repo.values()]
+        repo.flush()
+        logger.info("Repository contents cleared.")
+    ## end if
+
+    # Monoatomics first
+    for at in nonmetals.union(metals):
+        # Create the base group and the max_mult value
+        atgp = repo.require_group(atomSym[at].capitalize())
+        max_mult = max_unpaired[at] + 1
+        h5_clobber_dataset(atgp, name=h5_names.max_mult, data=max_mult, \
+                                                    log_clobber=log_clobber)
+
+        # Loop over multiplicities, retrieving data
+        for mult in range(max_mult, -(max_mult % 2), -2):
+            # Define run base string and filename
+            base = atomSym[at].capitalize() + sep + str(mult)
+            fname = base + '.' + DEF.File_Extensions[E_SW.ORCA][E_FT.output]
+
+            # If the output file exists...
+            if os.path.isfile(fname):
+                # Try to import it, skipping the rest of the loop on an
+                #  OUTPUTError
+                try:
+                    oo = ORCA_OUTPUT(fname)
+                except OUTPUTError:
+                    logger.error("Could not process output file for " + \
+                            "computation '" + base + "'")
+                    continue
+                ## end try
+
+                # Should be good to create/retrieve multiplicity subgroup and
+                #  populate it. Start with the base name
+                mgp = atgp.require_group(h5_names.mult_prfx + str(mult))
+                h5_clobber_dataset(mgp,name=h5_names.run_base, data=base, \
+                                                        log_clobber=log_clobber)
+
+                # Now store the results, using a filler name for the
+                #  converger. #TODO: Actually detect the converger?
+                store_mono_results(mgp, "RECOVERED DATA", oo, \
+                                                log_clobber=log_clobber)
+
+            else:
+                logger.error("Could not locate output file for " + \
+                        "computation '" + base + "'")
+            ## end if
+        ## next mult
+
+        # Parse the data for the different multiplicities to find the optimum
+        parse_mono_mults(atgp, log_clobber=True)
+
+    ## next at
+
+
+## end def recover_results
+
+def write_csv(repo):
+    """ #DOC: Docstring for write_csv
+        Is split into its own method to enable re-running later on
+    """
+
+    # Imports
+    from opan.const import atomSym
+
+    # Generate the csv
+    with open(csvfname, mode='w') as csv_f:
+        # Create the CSV writer object
+        w = csv.writer(csv_f, dialect='excel')
+
+        # Write a header line
+        w.writerow(["M", "NM", "E_M", "H_M", "E_NM", "H_NM", "E_dia", "H_dia", \
+                "ZPE_dia", \
+                "E_ion", "H_ion", "ZPE_ion", "Mult_0", "Mult_1", "BDE", "IE", \
+                "Bond_0", "Bond_1", \
+                "Dipole_0", "Dipole_1"])
+
+        for m in metals:
+            # Link the metal repo group and helper name string
+            m_name = atomSym[m].capitalize()
+            m_gp = repo.get(m_name)     # Stores None if group not present.
+
+            for nm in nonmetals:
+                # Helper name strings
+                nm_name = atomSym[nm].capitalize()
+                dia_name = m_name + nm_name
+
+                # Group links; all store None if group is not present.
+                nm_gp = repo.get(nm_name)
+                dia_gp = repo.get(build_base(m, nm, 0))
+                ion_gp = repo.get(build_base(m, nm, 1))
+
+                # Pull data, if present, and calculate results
+                # Energies
+                en_m = safe_retr(m_gp, h5_names.min_en, \
+                                m_name + " energy")
+                enth_m = safe_retr(m_gp, h5_names.min_en_enth, \
+                                m_name + " enthalpy correction")
+                en_nm = safe_retr(nm_gp, h5_names.min_en, \
+                                nm_name + " energy")
+                enth_nm = safe_retr(nm_gp, h5_names.min_en_enth, \
+                                nm_name + " enthalpy correction")
+                en_dia = safe_retr(dia_gp, h5_names.min_en, \
+                                dia_name + " energy")
+                enth_dia = safe_retr(dia_gp, h5_names.min_en_enth, \
+                                dia_name + " enthalpy correction")
+                zpe_dia = safe_retr(dia_gp, h5_names.min_en_zpe, \
+                                dia_name + " ZPE correction")
+
+                # Calculate the bond dissociation energy
+                try:
+                    bde = (en_m + enth_m + en_nm + enth_nm) - \
+                                                (en_dia + enth_dia + zpe_dia)
+                except TypeError:
+                    bde = NA_str
+                ## end try
+
+                # Store flag for logging absent values (suppress logging for
+                #  nonmetals that are not supposed to have cations calc-ed).
+                lgabs = nm in cation_nms
+
+                # Retrieve the energies of the monocation diatomic
+                en_ion = safe_retr(ion_gp, h5_names.min_en, \
+                                        dia_name + " monocation energy", \
+                                        log_absent=lgabs)
+                enth_ion = safe_retr(ion_gp, h5_names.min_en_enth, \
+                            dia_name + " monocation enthalpy correction", \
+                            log_absent=lgabs)
+                zpe_ion = safe_retr(ion_gp, h5_names.min_en_zpe, \
+                            dia_name + " monocation ZPE correction", \
+                            log_absent=lgabs)
+
+                # Calculate the ionization energy
+                try:
+                    ie = (en_ion + enth_ion + zpe_ion) - \
+                                    (en_dia + enth_dia + zpe_dia)
+                except TypeError:
+                    ie = NA_str
+                ## end try
+
+                # Get the bond length, dipole moment, and ground spin state
+                min_mult_0 = safe_retr(dia_gp, h5_names.min_en_mult, \
+                            dia_name + " ground multiplicity")
+                bondlen_0 = safe_retr(dia_gp, h5_names.min_en_bondlen, \
+                            dia_name + " bond length")
+                dipmom_0 = safe_retr(dia_gp, h5_names.min_en_dipmom, \
+                            dia_name + " dipole moment")
+                min_mult_1 = safe_retr(ion_gp, h5_names.min_en_mult, \
+                            dia_name + " cation ground multiplicity", \
+                            log_absent=lgabs)
+                bondlen_1 = safe_retr(ion_gp, h5_names.min_en_bondlen, \
+                            dia_name + " cation bond length", \
+                            log_absent=lgabs)
+                dipmom_1 = safe_retr(ion_gp, h5_names.min_en_dipmom, \
+                            dia_name + " cation dipole moment", \
+                            log_absent=lgabs)
+
+                # Write the CSV line
+                w.writerow([m_name, nm_name, en_m, enth_m, en_nm, enth_nm, \
+                        en_dia, enth_dia, \
+                        zpe_dia, en_ion, enth_ion, zpe_ion, min_mult_0, \
+                        min_mult_1, \
+                        bde, ie, \
+                        bondlen_0, bondlen_1, \
+                        dipmom_0, dipmom_1])
+
+            ## next nm
+        ## next m
+    ## end with (closes csv file)
+
+## end def write_csv
+
+
+def write_mult_csv(repo, absolute=False):
+    """ #DOC: Docstring for write_mult_csv
+    """
+
+    # Imports
+    from opan.const import atomSym
+
+    # Generate the csv
+    with open(csv_multfname, mode='w') as csv_f:
+        # Create the CSV writer object
+        w = csv.writer(csv_f, dialect='excel')
+
+        # Write a header line
+        w.writerow(['M', 'NM', 'q'] + [str(i) for i in mult_range])
+
+        # Loop through all available metals; store the name for convenience
+        for m in metals:
+            m_name = atomSym[m].capitalize()
+
+            # Loop the nonmetals
+            for nm in nonmetals:
+                # Store the name & diatomic helper
+                nm_name = atomSym[nm].capitalize()
+
+                # Loop the two charges
+                for q_val in [0,1]:
+                    # Set the group
+                    wk_gp = repo.get(m_name + nm_name + sep + \
+                                            h5_names.chg_prfx + str(q_val))
+                    # Check existence
+                    if not wk_gp == None:
+                        # Exists; reset the storage array and energy reference
+                        row_ary = []
+                        en_ref = 0.0 if absolute else \
+                                (0.0 if (wk_gp.get(h5_names.min_en) == None) \
+                                        else wk_gp.get(h5_names.min_en).value)
+
+                        # Store metal, nonmetal and charge
+                        map(row_ary.append, [m_name, nm_name, str(q_val)])
+
+                        # Search the full mult range
+                        for mult in mult_range:
+                            # Try to store the mult group
+                            mgp = wk_gp.get(h5_names.mult_prfx + str(mult))
+
+                            # Check if found, and out_en exists
+                            if (not mgp == None) and \
+                                    (not mgp.get(h5_names.out_en) == None):
+                                # If found, tag the energy into the row array
+                                row_ary.append( \
+                                        str(mgp.get(h5_names.out_en).value - \
+                                                                    en_ref))
+                            else:
+                                # If not, tag empty string
+                                row_ary.append('')
+                            ## end if
+                        ## next mult
+
+                        # Write a csv row for the species
+                        w.writerow(row_ary)
+
+                    ## end if wk_gp exists
+                ## next q_val
+            ## next nm
+        ## next m
+    ## end with
+
+## end def write_mult_csv
+
+
+#TODO: Write further CSV writers, perhaps a general one that writes a CSV for
+#  a quantity specified by some sort of 'enum'?  Or/also, one that generates
+#  summaries of properties across the matrix of multiplicities and reference
+#  wavefunctions?
+
+
+def run_mono(at, template_str, repo):
+    """ #DOC: Docstring for run_mono
+    """
+
+    # Imports
+    from opan.const import atomSym, PHYS
+    from opan.utils import execute_orca as exor
+    from time import sleep
+    import os, logging
+
+    # Retrieve the logger
+    logger = logging.getLogger(log_names.loggername)
+
+    # Create/retrieve the group for the atom in the repository
+    atgp = repo.require_group(atomSym[at].capitalize())
+
+    # Get the max multiplicity for the atom and store
+    max_mult = max_unpaired[at] + 1
+    h5_clobber_dataset(atgp, name=h5_names.max_mult, data=max_mult, \
+                                                    log_clobber=True)
+
+    # Loop until at minimum possible multiplicity
+    for mult in range(max_mult, -(max_mult % 2), -2):
+        # Create/retrieve multiplicity subgroup
+        mgp = atgp.require_group(h5_names.mult_prfx + str(mult))
+
+        # Define and store run base string
+        base = atomSym[at].capitalize() + sep + str(mult)
+        h5_clobber_dataset(mgp,name=h5_names.run_base, data=base, \
+                                                        log_clobber=True)
+
+        # Try executing, iterating through the convergers
+        for conv in convergers:
+            # Store converger reporting name
+            conv_name = conv if conv != "" else "default"
+
+            # Run the calc, storing the ORCA_OUTPUT object
+            oo = exor(template_str, os.getcwd(), [exec_cmd, base], \
+                    sim_name=base, \
+                    subs=[('OPT', ''), ('CONV', conv), ('MULT', str(mult)), \
+                        ('CHARGE', '0'), \
+                        ('MOREAD', '! NOAUTOSTART'), \
+                        ('XYZ', atomSym[at] + " 0 0 0")])[0]
+
+            # Check if completed and converged
+            if oo.completed and oo.converged:
+                logger.info(base + " converged using " + conv_name)
+                break
+            else:
+                logger.warning(base + " did not converge using " + conv_name)
+            ## end if
+
+            # Run again, with SLOWCONV
+            conv_name += " & SLOWCONV"
+            oo = exor(template_str, os.getcwd(), [exec_cmd, base], \
+                    sim_name=base, \
+                    subs=[('OPT', ''), ('CONV', conv + "\n! SLOWCONV"), \
+                        ('MULT', str(mult)), ('CHARGE', '0'), \
+                        ('MOREAD', '! NOAUTOSTART'), \
+                        ('XYZ', atomSym[at] + " 0 0 0")])[0]
+
+            # Again, check if completed / converged
+            if oo.completed and oo.converged:
+                logger.info(base + " converged using " + conv_name)
+                break
+            else:
+                logger.warning(base + " did not converge using " + conv_name)
+            ## end if
+        else:
+            # If never broken, then the whole series of computations failed.
+            #  Log and skip to next multiplicity.
+            logger.error(base + " failed to converge in all computations.")
+            h5_clobber_dataset(mgp,name=h5_names.converger, \
+                                        data="FAILED", log_clobber=True)
+            continue  ## to next mult
+        ## next conv
+
+        # Store useful outputs
+        store_mono_results(mgp, conv_name, oo, log_clobber=True)
+
+    ## next mult
+
+    # Parse the data for the different multiplicities to find the optimum
+    parse_mono_mults(atgp, log_clobber=True)
+
+    # Pause if indicator file present
+    while os.path.isfile(os.path.join(os.getcwd(),pausefname)):
+        sleep(pausetime)
+    ## loop
+
+## end def run_mono
+
+
+def run_dia(m, nm, chg, template_str, repo, startvals=None):
+    """ #DOC: Docstring for run_dia
+    """
+
+    # Imports
+    from opan.const import atomSym, PHYS
+    from opan.utils import execute_orca as exor
+    from opan.xyz import OPAN_XYZ as XYZ
+    from opan.hess import ORCA_HESS as HESS
+    import os, logging
+    from time import sleep
+
+    # Retrieve logger
+    logger = logging.getLogger(log_names.loggername)
+
+    # Create/retrieve group in the repo for the diatomic & charge
+    diagp = repo.require_group(build_base(m, nm, chg))
+
+    # Get the max multiplicity for the diatomic and store
+    max_mult = max_unpaired[m] + max_unpaired[nm] + 1 - chg
+    h5_clobber_dataset(diagp, name=h5_names.max_mult, data=max_mult, \
+                                                        log_clobber=True)
+    ## end if
+
+    # Loop over multiplicities, optimizing, until minimum mult is reached
+    for mult in range(max_mult, -(max_mult % 2), -2):
+        # Drop to next multiplicity if not to be run
+        if startvals != None:
+            if mult > startvals[0]:
+                continue
+            ## end if
+        ## end if
+
+        # Create/retrieve multiplicity subgroup in repo
+        mgp = diagp.require_group(h5_names.mult_prfx + str(mult))
+
+        # Loop over reference multiplicities, from max_mult to current mult
+        for ref in range(max_mult, mult-2, -2):
+            # Drop to next ref if not to be run
+            if startvals != None:
+                if ref > startvals[1]:
+                    continue
+                ## end if
+            ## end if
+
+            # Create/retrieve ref multiplicity subgroup
+            rgp = mgp.require_group(h5_names.ref_prfx + str(ref))
+
+            # Set & write base string to repo
+            base = build_base(m, nm, chg, mult, ref)
+            h5_clobber_dataset(rgp, name=h5_names.run_base, data=base, \
+                                                            log_clobber=True)
+
+            # If ref is the same as mult, then start fresh. Otherwise, insist
+            #  on starting from a prior wavefunction.
+            if ref != mult:
+                # Build stuff from prior. Start by defining the MOREAD string,
+                #  which is unambiguous
+                moread_str = build_moread(m, nm, chg, ref, ref)
+
+                # Only worry about the prior geom if basing sep on it
+                if fixed_dia_sep:
+                    # Just use the fixed value
+                    xyz_str = def_dia_xyz(m, nm, init_dia_sep)
+                else:
+                    # Load the xyz info. Presume two atoms.
+                    x = XYZ(path=(build_base(m, nm, chg, ref, ref) + ".xyz"))
+
+                    # Check that sep not too large
+                    if x.Dist_single(0,0,1) * PHYS.Ang_per_Bohr > \
+                                                            ditch_sep_thresh:
+                        # Too large; use default
+                        xyz_str = def_dia_xyz(m, nm, init_dia_sep)
+                    else:
+                        # OK. Use scaled value from prior, if not too small
+                        xyz_str = def_dia_xyz(m, nm, \
+                        dist=max( \
+                            geom_scale * x.Dist_single(0,0,1) * \
+                            PHYS.Ang_per_Bohr, init_dia_sep
+                                ) )
+                    ## end if
+                ## end if
+            else:
+                # Build from scratch if ref == mult
+                moread_str = "! NOAUTOSTART"
+                xyz_str = def_dia_xyz(m, nm, init_dia_sep)
+            ## end if
+
+            # Try executing, looping across convergers. Should probably use a
+            #  very small number for %geom MaxIter and perhaps consider a
+            #  Calc_Hess true, to try to avoid unbound cases taking forever
+            #  to run.
+            for conv in convergers:
+                # Pause if pause-file touched
+                while os.path.isfile(os.path.join(os.getcwd(),pausefname)):
+                    sleep(pausetime)
+                ## loop
+
+                # Update the reporting name for the converger
+                conv_name = (conv if conv != "" else "default") + " & SLOWCONV"
+
+                # Try all convergers with SLOWCONV, clearing temp
+                #  files first
+                clear_tmp(base)
+                oo = exor(template_str, os.getcwd(), [exec_cmd, base], \
+                        sim_name=base, \
+                        subs=[('OPT', str(opt_str)), \
+                            ('CONV', conv + "\n! SLOWCONV"), \
+                            ('MULT', str(mult)), \
+                            ('CHARGE', str(chg)), \
+                            ('MOREAD', moread_str), \
+                            ('XYZ', xyz_str)
+                            ])[0]
+                            ## [0] here b/c execute returns a tuple of objects
+
+                # Check if completed, converged and optimized; store 'last_'
+                #  variables and break if so
+                if oo.completed and oo.converged and oo.optimized:
+                    logger.info(base + " opt converged from '" + \
+                                ("model" if ref == mult else \
+                                        build_base(m, nm, chg, ref)) + \
+                                "' using " + conv_name)
+                    h5_clobber_dataset(rgp, name=h5_names.converger, \
+                                        data=conv_name, log_clobber=True)
+                    break  ## for conv in convergers
+                else:
+                    logger.warning(base + " opt did not converge using " + \
+                                    conv_name)
+                ## end if
+
+            else:  ## on for conv in convergers:
+                # If never broken, then the whole series of computations failed.
+                #  Try one last go with KDIIS and NUMFREQ, clearing any
+                #  temp files first, but only if ANFREQ is found in the
+                #  template
+                if template_str.upper().find('ANFREQ') > -1:
+                    clear_tmp(base)
+                    oo = exor(template_str.replace("ANFREQ", \
+                                    "NUMFREQ \n%freq  Increment 0.01  end"), \
+                            os.getcwd(), [exec_cmd, base], \
+                            sim_name=base, \
+                            subs=[('OPT', str(opt)), \
+                                ('CONV', "! KDIIS \n! SLOWCONV "), \
+                                ('MULT', str(mult)), \
+                                ('CHARGE', str(chg)), \
+                                ('MOREAD', moread_str), \
+                                ('XYZ', xyz_str)
+                                ])[0]
+
+                    # Check if completed, converged and optimized; store 'last_'
+                    #  variables if so; if not, log and skip to next
+                    #  multiplicity.
+                    if oo.completed and oo.converged and oo.optimized:
+                        logger.info(base + " opt converged from '" + \
+                                ("model" if mult == ref else \
+                                        build_base(m, nm, chg, ref)) + \
+                                "' using KDIIS & SLOWCONV & NUMFREQ")
+                        h5_clobber_dataset(rgp, name=h5_names.converger, \
+                                    data="KDIIS & SLOWCONV & NUMFREQ", \
+                                    log_clobber=True)
+                    else:
+                        # Log failure and return.
+                        logger.error(base + \
+                                " opt failed to converge in all computations.")
+                        h5_clobber_dataset(rgp, name=h5_names.converger, \
+                                            data="FAILED", log_clobber=True)
+
+                        # Skip remainder of processing of this diatomic
+                        return
+                    ## end if run succeeded
+                else:
+                    #  Log failure and return.
+                    logger.error(base + \
+                                " opt failed to converge in all computations.")
+                    h5_clobber_dataset(rgp, name=h5_names.converger, \
+                                            data="FAILED", log_clobber=True)
+
+                    # Skip remainder of processing of this diatomic
+                    return
+                ## end if ANFREQ present in template
+            ## next conv
+
+            # Store useful outputs to repo - bond length, final energy, HESS
+            #  stuff, dipole moment
+            halt = store_dia_results(rgp, oo, XYZ(path=(base + ".xyz")), \
+                                    HESS(base + ".hess"), log_clobber=True)
+
+            # Check for error states; report and halt if found
+            if halt == h5_names.out_freq:
+                logger.error(base + " yielded an imaginary frequency.")
+                h5_clobber_dataset(rgp, name=h5_names.converger, \
+                                            data="FAILED", log_clobber=True)
+                return
+            ## end if
+        ## next ref
+
+    ## next mult
+
+    # Identify the minimum-energy multiplicity and associated properties.
+    #  May be inaccurate if key runs fail. parse_dia_mults created to allow re-
+    #  running after the fact, once such key runs have been tweaked manually
+    #  to re-run satisfactorily.
+    parse_dia_mults(diagp, log_clobber=True)
+
+## end def run_dia
+
+
+def store_mono_results(mgp, conv_name, oo, log_clobber=False):
+    """ #DOC: store_mono_results docstring
+    """
+
+    # Store useful outputs
+    storage_data = (
+            (h5_names.converger, conv_name),
+            (h5_names.out_en, oo.en_last()[oo.EN.SCFFINAL]),
+            (h5_names.out_zpe, oo.thermo[oo.THERMO.E_ZPE]),
+            (h5_names.out_enth, oo.thermo[oo.THERMO.H_IG])
+                    )
+    for item in storage_data:
+        h5_clobber_dataset(mgp,name=item[0], data=item[1], \
+                                                log_clobber=log_clobber)
+    ## next item
+
+    # Flush the repo
+    mgp.file.flush()
+
+## end def store_mono_results
+
+
+def store_dia_results(rgp, oo, xyz, hess, log_clobber=False):
+    """ #DOC: store_dia_results docstring
+    """
+
+    # Imports
+    from opan.const import PHYS
+    #TODO: Expand data stored in store_run_results as ORCA_OUTPUT expanded
+
+    # Store the data, overwriting if it exists
+    storage_data = (
+                (h5_names.out_en, oo.en_last()[oo.EN.SCFFINAL]),
+                (h5_names.out_zpe, oo.thermo[oo.THERMO.E_ZPE]),
+                (h5_names.out_enth, oo.thermo[oo.THERMO.H_IG]),
+                (h5_names.out_dipmom, oo.dipmoms[-1]),
+                (h5_names.out_bondlen, \
+                                PHYS.Ang_per_Bohr * xyz.Dist_single(0,0,1)),
+                (h5_names.out_freq, hess.freqs[-1,0])
+                        )
+    for item in storage_data:
+        h5_clobber_dataset(rgp, name=item[0], data=item[1], \
+                                                    log_clobber=log_clobber)
+    ## next item
+
+    # Flush repo
+    rgp.file.flush()
+
     # Initialize need-to-halt return value
     halt = None
 
     # If the frequency is negative, then halt is called for
-    if hess.freqs[-1] < 0:
+    if hess.freqs[-1,0] < 0:
         halt = h5_names.out_freq
     ## end if
 
     # Return as appropriate
     return halt
 
-## end def store_mult_results
->>>>>>> 2f52254e
-
-
-def parse_dia_mults(diagp, log_clobber=False):
-    """ #DOC: parse_dia_mults docstring
-    """
-
-    # Imports
-    from opan.const import atomSym
-
-    # Initialize the minimum energy to zero, which everything should be less
-    #  than!  Also init min_mult to ~error value.
-    min_en = 0.0
-    min_mult = 0
-    min_ref = 0
-
-    # Identify lowest-energy multiplicity and wavefunction reference; push
-    #  info to repo
-    for mg in diagp.values():
-        # Check if a given value is a group and that its name matches the
-        #  pattern expected of a multiplicity group
-        if isinstance(mg, h5.Group) and p_multgrp.search(mg.name) != None:
-            # Loop over items in the multiplicity group
-            for rg in mg.values():
-                # Check if group and name matches ref group pattern
-                if isinstance(rg, h5.Group) and \
-                                        p_refgrp.search(rg.name) != None:
-                    # Check if output energy value exists
-                    if not rg.get(h5_names.out_en) == None:
-                        # Check if the reported SCF final energy is less than
-                        #  the current minimum.
-                        if rg.get(h5_names.out_en).value < min_en:
-                            # If so, update the minimum and store the
-                            #  multiplicity/reference wfn
-                            min_en = np.float_(rg.get(h5_names.out_en).value)
-                            min_mult = np.int_(p_multgrp.search(mg.name) \
-                                                                .group("mult"))
-                            min_ref = np.int_(p_refgrp.search(rg.name) \
-                                                                .group("ref"))
-                        ## end if
-                    ## end if
-                ## end if
-            ## end if
-        ## end if
-    ## next g
-
-    # Retrieve the appropriate min groups (should never fail, unless NO DATA
-    #  whatsoever exists for the diatomic)
-    mg = diagp.get(h5_names.mult_prfx + str(min_mult))
-    rg = mg.get(h5_names.ref_prfx + str(min_ref))
-
-    # Store the minimum energy and multiplicity, and retrieve/store the other
-    #  thermo values
-    storage_data = (
-                (h5_names.min_en, min_en),
-                (h5_names.min_en_mult, min_mult),
-                (h5_names.min_en_ref, min_ref),
-                (h5_names.min_en_zpe, rg.get(h5_names.out_zpe).value),
-                (h5_names.min_en_enth, rg.get(h5_names.out_enth).value),
-                (h5_names.min_en_bondlen, rg.get(h5_names.out_bondlen).value),
-                (h5_names.min_en_dipmom, rg.get(h5_names.out_dipmom).value)
-                    )
-    for item in storage_data:
-        h5_clobber_dataset(diagp, name=item[0], data=item[1], \
-                                                    log_clobber=log_clobber)
-    ## next item
-
-    # Flush the repo
-    diagp.file.flush()
-
-## end def parse_dia_mults
-
-
-def merge_h5(f1, f2):
-    """ #DOC: merge_h5 docstring
-    """
-
-    # Imports
-
-    # Load the files
-    hf1 = h5.File(f1)
-    hf2 = h5.File(f2)
-
-    # Loop over all root objects in h2, low-level copying to h1. Must check
-    #  if each exists in h1, and if so, delete.
-    # Start by popping any values out of hf1 if they exist
-    [hf1.pop(v.name, None) for v in hf2.values()]
-
-    # Flush hf1 to ensure the disk version is up to date
-    hf1.flush()
-
-    # Low-level copy of all hf2 items to hf1
-    [h5.h5o.copy(hf2.id, v.name, hf1.id, v.name) for v in hf2.values()]
-
-    # Close everything
-    hf2.close()
-    hf1.close()
-
-## end def merge_h5
-
-
-def clear_tmp(base):
-    """ #DOC: clear_tmp docstring
-    """
-
-    # Imports
-    import os
-
-    [os.remove(os.path.join(os.getcwd(), fn)) for fn \
-                in os.listdir(os.getcwd()) \
-                if (fn.find(base) == 0 and \
-                    (fn[-3:] == "tmp" or fn[-5:] == "tmp.0" or \
-                        fn[-5:] == "cpout"))]
-
-## end def clear_tmp
-
-
-def def_dia_xyz(m, nm, dist=init_dia_sep):
-    """ #DOC: def_dia_xyz docstring
-    """
-
-    # Imports
-    from opan.const import atomSym
-
-    # Construct and return the xyz info
-    xyz_str = "  " + atomSym[m].capitalize() + "  0 0 0 \n" + \
-              "  " + atomSym[nm].capitalize() + "  0 0 " + str(dist)
-    return xyz_str
-
-
-## end def def_dia_xyz
-
-
-def build_moread(m, nm, chg, mult, ref=None):
-    """ #DOC: build_moread docstring
-    """
-
-    mo_str = '"' + build_base(m, nm, chg, mult, ref) + '.gbw"'
-
-    mo_str = '! MOREAD\n%moinp ' + mo_str
-
-    return mo_str
-
-## end def build_moread
-
-
-def build_base(m, nm, chg, mult=None, ref=None):
-    """ #DOC: build_base docstring
-    """
-
-    # Imports
-    from opan.const import atomSym
-
-    base_str = atomSym[m].capitalize() + atomSym[nm].capitalize() + sep + \
-                h5_names.chg_prfx + ("_" if chg < 0 else "") + str(abs(chg)) + \
-                (h5_names.mult_prfx + str(mult) if mult != None else "") + \
-                (h5_names.ref_prfx + str(ref) if ref != None else "")
-
-    return base_str
-
-## end def build_base
-
-
-def safe_retr(group, dataname, errdesc, log_absent=True):
-    """ #DOC: docstring for safe_retr
-    """
-
-    # Imports
-    import logging
-
-    try:
-        workvar = group.get(dataname).value
-    except AttributeError:
-        if log_absent:
-            logging.getLogger(log_names.loggername) \
-                    .error(errdesc + " absent from repository.")
-        ## end if
-        workvar = NA_str
-    ## end try
-
-    return workvar
-
-## end def safe_retr
-
-
-def proof_template(template_str):
-
-    for tag in req_tag_strs:
-        if template_str.find(tag) == -1:
-            raise(ValueError("'" + tag + "' tag absent from template."))
-        ## end if
-    ## next tag
-
-## end def proof_template
-
-
-def setup_logger():
-    """ #DOC: setup_logger docstring
-    """
-
-    # Imports
-    import logging, logging.config
-
-    # Define the configuration dictionary
-    dictLogConfig = {
-        "version": 1,
-        "loggers": {
-            log_names.loggername: {
-                "handlers": [log_names.handlername],
-                "level": "INFO"
-                }
-            },
-        "handlers": {
-            log_names.handlername: {
-                "class": "logging.FileHandler",
-                "formatter": log_names.formattername,
-                "filename": os.path.join(os.getcwd(),log_names.filename)
-                }
-            },
-        "formatters": {
-            log_names.formattername: {
-                "format": log_names.fmt,
-                "datefmt": log_names.datefmt
-                }
-            }
-        }
-
-    # Apply the config
-    logging.config.dictConfig(dictLogConfig)
-
-## end def setup_logger
-
-
-def continue_tuple(tupstr):
-    """ #DOC: continue_tuple docstring
-    """
-
-    # Imports
-    import argparse
-    from opan.const import atomSym
-
-    # Ensure enclosing parentheses
-    workstr = ('(' if tupstr[0] != '(' else "") + \
-                tupstr + \
-                (')' if tupstr[-1] != ')' else "")
-
-    # Try the tuple strip-and-split conversion
-    try:
-        out_tup = tuple(map(int,workstr[1:-1].split(',')))
-    except:
-        msg = '"' + tupstr + '" is not a tuple of integers'
-        raise(argparse.ArgumentTypeError(msg))
-    ## end try
-
-    # Must be length five
-    if not len(out_tup) == 5:
-        msg = 'Argument must contain five integers: "' + tupstr + '"'
-        raise(argparse.ArgumentTypeError(msg))
-    ## end if
-
-    # Must be an implemented metal
-    if not out_tup[0] in metals:
-        msg = "Metal '" + str(out_tup[0]) + "' (" + atomSym[out_tup[0]] + \
-                            ") not implemented"
-        raise(argparse.ArgumentTypeError(msg))
-    ## end if
-
-    # Must be an implemented nonmetal
-    if not out_tup[1] in nonmetals:
-        msg = "Nonmetal '" + str(out_tup[1]) + "' (" + atomSym[out_tup[1]] + \
-                            ") not implemented"
-        raise(argparse.ArgumentTypeError(msg))
-    ## end if
-
-    # Return the tuple
-    return out_tup
-
-## end def continue_tuple
-
-
-def h5_clobber_dataset(grp, name, shape=None, dtype=None, \
-                                    data=None, log_clobber=False, **kwargs):
-    """ #DOC: h5_clobber_dataset docstring.
-    """
-
-    # Imports
-    import logging, h5py as h5
-
-    # Retrieve logger
-    logger = logging.getLogger(log_names.loggername)
-
-    # Check existence of desired object
-    if name in grp.keys():
-        # Complain if it's not a dataset - WILL NOT FIND A SAME-NAMED GROUP
-        if not isinstance(grp.get(name), h5.Dataset):
-            # Catches links &c.
-            raise(ValueError("Item '" + name + "' is not a dataset"))
-        ## end if
-
-        # Clobber and flush repo; log if indicated
-        grp.pop(name)
-        if log_clobber:
-            logger.info("Dataset '" + name + "' in group '" + grp.name + \
-                                                        "' was overwritten.")
-        ## end if
-    ## end if
-
-    # Either way, add new
-    grp.create_dataset(name, shape=shape, dtype=dtype, data=data, **kwargs)
-
-## end def h5_clobber_dataset
-
-
-if __name__ == '__main__':
-
-    # Imports
-    import argparse as ap
-
-    # Param name strings
-    TMPLT_FILE = 'template_file'
-    WKDIR = 'wkdir'
-    EXEC = 'exec'
-    OPT = 'opt'
-    METALS = 'metals'
-    NONMETALS = 'nonmetals'
-    CATION_NMS = 'cation_nms'
-    INIT_SEP_DIA = 'init_sep_dia'
-    SKIP_ATOMS = 'skip_atoms'
-    CONT_DIA = 'continue_dia'
-
-    # Create the parser
-    prs = ap.ArgumentParser(description="Perform Jensen diatomics " + \
-                "calculation series.\n\nBackground execution with " + \
-                "stderr redirected to a file or to /dev/null " + \
-                "is recommended.")
-
-    # Template file argument
-    prs.add_argument(TMPLT_FILE, help="Name of input template file")
-
-    # Continuing an errored-out diatomic
-    prs.add_argument("--" + CONT_DIA, help="Tuple of information to resume " + \
-                                    "computation of a halted diatomic.\n" + \
-                                    "Format: (m, nm, chg, mult, ref), " + \
-                                    "where 'mult' and 'ref' are the " + \
-                                    "values at which to restart computation.",
-                                metavar="TUPLE", type=continue_tuple, \
-                                default=None)
-
-    # Working directory argument
-    prs.add_argument("--" + WKDIR, help="Path to working directory with " + \
-            "template file (defaults to current directory)", \
-            default=os.getcwd())
-
-    # Execution script
-    prs.add_argument("--" + EXEC, help="ORCA execution command (default: " + \
-                    exec_cmd + ")", default=None)
-
-    # OPT command
-    prs.add_argument("--" + OPT, help="Optimization settings for diatomics " + \
-                "(default: '" + opt_str + "')", default=None)
-
-    # Overwrites of metals and nonmetals (incl cation ones)
-    prs.add_argument("--" + METALS, help="Metals to run; pass as " + \
-                "stringified array of atomic numbers (e.g., '[21, 23, 29]';" + \
-                " default: " + str(sorted(list(metals))) + ". Only Sc-Zn " + \
-                "currently supported.", default=None)
-    prs.add_argument("--" + NONMETALS, help="Nonmetals to run; pass as " + \
-                "stringified array of atomic numbers (e.g., '[1, 6, 9]'; " + \
-                "default: " + str(sorted(list(nonmetals))) + ". Only these " + \
-                "defaults currently supported.", default=None)
-    prs.add_argument("--" + CATION_NMS, help="Nonmetals to run as " + \
-                "monopositive cations; pass as " + \
-                "stringified array of atomic numbers (e.g., '[1, 8]'; " + \
-                "this is the default). Any nonmetals are valid.", default=None)
-
-    # Twiddlers for execution settings
-    prs.add_argument("--" + INIT_SEP_DIA, help="Initial separation between " + \
-                "atoms in diatomic computations, in Angstroms. " + \
-                "Default is " + str(init_dia_sep) + " Angstroms.", default=None)
-
-    prs.add_argument("--" + SKIP_ATOMS, help="Skip atom computations, " + \
-                "generally for debugging purposes.", default=False, \
-                const=True, action='store_const')
-
-    # Make the param namespace and retrieve the params dictionary
-    ns = prs.parse_args()
-    params = vars(ns)
-
-    # Overwrite the metals, nonmetals, cations, initial diatomic separation,
-    #  etc. if specified
-    if not params[METALS] == None:
-        metals = set(eval(params[METALS]))
-    ## end if
-    if not params[NONMETALS] == None:
-        nonmetals = set(eval(params[NONMETALS]))
-    ## end if
-    if not params[CATION_NMS] == None:
-        cation_nms = set(eval(params[CATION_NMS]))
-    ## end if
-    if not params[INIT_SEP_DIA] == None:
-        init_dia_sep = float(params[INIT_SEP_DIA])
-    ## end if
-    if not params[OPT] == None:
-        opt_str = params[OPT]
-    ## end if
-    if not params[EXEC] == None:
-        exec_cmd = params[EXEC]
-    ## end if
-    skip_atoms = bool(params[SKIP_ATOMS])
-
-    # Check for whether a diatomic restart was requested
-    if params[CONT_DIA] == None:
-        # Execute the run
-        do_run(params[TMPLT_FILE], wkdir=params[WKDIR])
-    else:
-        # Execute a diatomic restart
-        continue_dia(params[TMPLT_FILE], *params[CONT_DIA], \
-                        wkdir=params[WKDIR])
-    ## end if
-
-## end if main
-
-
+## end def store_dia_results
+
+
+def parse_mono_mults(atgp, log_clobber=False):
+    """ #DOC: parse_mono_mults docstring
+    """
+
+    # Imports
+    from opan.const import atomSym
+
+    # Initialize the minimum energy to zero, which everything should be less
+    #  than!  Also init min_mult to ~error value.
+    min_en = 0.0
+    min_mult = 0
+
+    # Loop over all multiplicity groups to identify the lowest-energy
+    #  multiplicity
+    for g in atgp.values():
+        # Check if a given value is a group and that its name matches the
+        #  pattern expected of a multiplicity group
+        if isinstance(g, h5.Group) and p_multgrp.search(g.name) != None:
+            # Confirm energy value exists
+            if g.get(h5_names.out_en) != None:
+                # Check if the reported SCF final energy is less than the
+                #  current minimum.
+                if g.get(h5_names.out_en).value < min_en:
+                    # If so, update the minimum and store the multiplicity
+                    min_en = np.float_(g.get(h5_names.out_en).value)
+                    min_mult = np.int_(p_multgrp.search(g.name).group("mult"))
+                ## end if
+            ## end if
+        ## end if
+    ## next g
+
+    # Store the minimum energy and multiplicity, and retrieve/store the other
+    #  thermo values
+    h5_clobber_dataset(atgp, name=h5_names.min_en, data=min_en, \
+                                                    log_clobber=log_clobber)
+    h5_clobber_dataset(atgp, name=h5_names.min_en_mult, data=min_mult, \
+                                                    log_clobber=log_clobber)
+
+    # Try to retrieve the appropriate group
+    mgp = atgp.get(h5_names.mult_prfx + str(min_mult))
+
+    # Something should be retrievable -- at least one computation on any
+    #  given atom should succeed.  (Historically, *all* have succeeded!)
+    h5_clobber_dataset(atgp, name=h5_names.min_en_zpe, \
+                data=mgp.get(h5_names.out_zpe).value, log_clobber=True)
+    h5_clobber_dataset(atgp, name=h5_names.min_en_enth, \
+                data=mgp.get(h5_names.out_enth).value, log_clobber=True)
+
+    # Flush the repo
+    atgp.file.flush()
+
+## end def parse_mono_mults
+
+
+def parse_dia_mults(diagp, log_clobber=False):
+    """ #DOC: parse_dia_mults docstring
+    """
+
+    # Imports
+    from opan.const import atomSym
+
+    # Initialize the minimum energy to zero, which everything should be less
+    #  than!  Also init min_mult to ~error value.
+    min_en = 0.0
+    min_mult = 0
+    min_ref = 0
+
+    # Identify lowest-energy multiplicity and wavefunction reference; push
+    #  info to repo
+    for mg in diagp.values():
+        # Check if a given value is a group and that its name matches the
+        #  pattern expected of a multiplicity group
+        if isinstance(mg, h5.Group) and p_multgrp.search(mg.name) != None:
+            # Loop over items in the multiplicity group
+            for rg in mg.values():
+                # Check if group and name matches ref group pattern
+                if isinstance(rg, h5.Group) and \
+                                        p_refgrp.search(rg.name) != None:
+                    # Check if output energy value exists
+                    if not rg.get(h5_names.out_en) == None:
+                        # Check if the reported SCF final energy is less than
+                        #  the current minimum.
+                        if rg.get(h5_names.out_en).value < min_en:
+                            # If so, update the minimum and store the
+                            #  multiplicity/reference wfn
+                            min_en = np.float_(rg.get(h5_names.out_en).value)
+                            min_mult = np.int_(p_multgrp.search(mg.name) \
+                                                                .group("mult"))
+                            min_ref = np.int_(p_refgrp.search(rg.name) \
+                                                                .group("ref"))
+                        ## end if
+                    ## end if
+                ## end if
+            ## end if
+        ## end if
+    ## next g
+
+    # Retrieve the appropriate min groups (should never fail, unless NO DATA
+    #  whatsoever exists for the diatomic)
+    mg = diagp.get(h5_names.mult_prfx + str(min_mult))
+    rg = mg.get(h5_names.ref_prfx + str(min_ref))
+
+    # Store the minimum energy and multiplicity, and retrieve/store the other
+    #  thermo values
+    storage_data = (
+                (h5_names.min_en, min_en),
+                (h5_names.min_en_mult, min_mult),
+                (h5_names.min_en_ref, min_ref),
+                (h5_names.min_en_zpe, rg.get(h5_names.out_zpe).value),
+                (h5_names.min_en_enth, rg.get(h5_names.out_enth).value),
+                (h5_names.min_en_bondlen, rg.get(h5_names.out_bondlen).value),
+                (h5_names.min_en_dipmom, rg.get(h5_names.out_dipmom).value)
+                    )
+    for item in storage_data:
+        h5_clobber_dataset(diagp, name=item[0], data=item[1], \
+                                                    log_clobber=log_clobber)
+    ## next item
+
+    # Flush the repo
+    diagp.file.flush()
+
+## end def parse_dia_mults
+
+
+def merge_h5(f1, f2):
+    """ #DOC: merge_h5 docstring
+    """
+
+    # Imports
+
+    # Load the files
+    hf1 = h5.File(f1)
+    hf2 = h5.File(f2)
+
+    # Loop over all root objects in h2, low-level copying to h1. Must check
+    #  if each exists in h1, and if so, delete.
+    # Start by popping any values out of hf1 if they exist
+    [hf1.pop(v.name, None) for v in hf2.values()]
+
+    # Flush hf1 to ensure the disk version is up to date
+    hf1.flush()
+
+    # Low-level copy of all hf2 items to hf1
+    [h5.h5o.copy(hf2.id, v.name, hf1.id, v.name) for v in hf2.values()]
+
+    # Close everything
+    hf2.close()
+    hf1.close()
+
+## end def merge_h5
+
+
+def clear_tmp(base):
+    """ #DOC: clear_tmp docstring
+    """
+
+    # Imports
+    import os
+
+    [os.remove(os.path.join(os.getcwd(), fn)) for fn \
+                in os.listdir(os.getcwd()) \
+                if (fn.find(base) == 0 and \
+                    (fn[-3:] == "tmp" or fn[-5:] == "tmp.0" or \
+                        fn[-5:] == "cpout"))]
+
+## end def clear_tmp
+
+
+def def_dia_xyz(m, nm, dist=init_dia_sep):
+    """ #DOC: def_dia_xyz docstring
+    """
+
+    # Imports
+    from opan.const import atomSym
+
+    # Construct and return the xyz info
+    xyz_str = "  " + atomSym[m].capitalize() + "  0 0 0 \n" + \
+              "  " + atomSym[nm].capitalize() + "  0 0 " + str(dist)
+    return xyz_str
+
+
+## end def def_dia_xyz
+
+
+def build_moread(m, nm, chg, mult, ref=None):
+    """ #DOC: build_moread docstring
+    """
+
+    mo_str = '"' + build_base(m, nm, chg, mult, ref) + '.gbw"'
+
+    mo_str = '! MOREAD\n%moinp ' + mo_str
+
+    return mo_str
+
+## end def build_moread
+
+
+def build_base(m, nm, chg, mult=None, ref=None):
+    """ #DOC: build_base docstring
+    """
+
+    # Imports
+    from opan.const import atomSym
+
+    base_str = atomSym[m].capitalize() + atomSym[nm].capitalize() + sep + \
+                h5_names.chg_prfx + ("_" if chg < 0 else "") + str(abs(chg)) + \
+                (h5_names.mult_prfx + str(mult) if mult != None else "") + \
+                (h5_names.ref_prfx + str(ref) if ref != None else "")
+
+    return base_str
+
+## end def build_base
+
+
+def safe_retr(group, dataname, errdesc, log_absent=True):
+    """ #DOC: docstring for safe_retr
+    """
+
+    # Imports
+    import logging
+
+    try:
+        workvar = group.get(dataname).value
+    except AttributeError:
+        if log_absent:
+            logging.getLogger(log_names.loggername) \
+                    .error(errdesc + " absent from repository.")
+        ## end if
+        workvar = NA_str
+    ## end try
+
+    return workvar
+
+## end def safe_retr
+
+
+def proof_template(template_str):
+
+    for tag in req_tag_strs:
+        if template_str.find(tag) == -1:
+            raise(ValueError("'" + tag + "' tag absent from template."))
+        ## end if
+    ## next tag
+
+## end def proof_template
+
+
+def setup_logger():
+    """ #DOC: setup_logger docstring
+    """
+
+    # Imports
+    import logging, logging.config
+
+    # Define the configuration dictionary
+    dictLogConfig = {
+        "version": 1,
+        "loggers": {
+            log_names.loggername: {
+                "handlers": [log_names.handlername],
+                "level": "INFO"
+                }
+            },
+        "handlers": {
+            log_names.handlername: {
+                "class": "logging.FileHandler",
+                "formatter": log_names.formattername,
+                "filename": os.path.join(os.getcwd(),log_names.filename)
+                }
+            },
+        "formatters": {
+            log_names.formattername: {
+                "format": log_names.fmt,
+                "datefmt": log_names.datefmt
+                }
+            }
+        }
+
+    # Apply the config
+    logging.config.dictConfig(dictLogConfig)
+
+## end def setup_logger
+
+
+def continue_tuple(tupstr):
+    """ #DOC: continue_tuple docstring
+    """
+
+    # Imports
+    import argparse
+    from opan.const import atomSym
+
+    # Ensure enclosing parentheses
+    workstr = ('(' if tupstr[0] != '(' else "") + \
+                tupstr + \
+                (')' if tupstr[-1] != ')' else "")
+
+    # Try the tuple strip-and-split conversion
+    try:
+        out_tup = tuple(map(int,workstr[1:-1].split(',')))
+    except:
+        msg = '"' + tupstr + '" is not a tuple of integers'
+        raise(argparse.ArgumentTypeError(msg))
+    ## end try
+
+    # Must be length five
+    if not len(out_tup) == 5:
+        msg = 'Argument must contain five integers: "' + tupstr + '"'
+        raise(argparse.ArgumentTypeError(msg))
+    ## end if
+
+    # Must be an implemented metal
+    if not out_tup[0] in metals:
+        msg = "Metal '" + str(out_tup[0]) + "' (" + atomSym[out_tup[0]] + \
+                            ") not implemented"
+        raise(argparse.ArgumentTypeError(msg))
+    ## end if
+
+    # Must be an implemented nonmetal
+    if not out_tup[1] in nonmetals:
+        msg = "Nonmetal '" + str(out_tup[1]) + "' (" + atomSym[out_tup[1]] + \
+                            ") not implemented"
+        raise(argparse.ArgumentTypeError(msg))
+    ## end if
+
+    # Return the tuple
+    return out_tup
+
+## end def continue_tuple
+
+
+def h5_clobber_dataset(grp, name, shape=None, dtype=None, \
+                                    data=None, log_clobber=False, **kwargs):
+    """ #DOC: h5_clobber_dataset docstring.
+    """
+
+    # Imports
+    import logging, h5py as h5
+
+    # Retrieve logger
+    logger = logging.getLogger(log_names.loggername)
+
+    # Check existence of desired object
+    if name in grp.keys():
+        # Complain if it's not a dataset - WILL NOT FIND A SAME-NAMED GROUP
+        if not isinstance(grp.get(name), h5.Dataset):
+            # Catches links &c.
+            raise(ValueError("Item '" + name + "' is not a dataset"))
+        ## end if
+
+        # Clobber and flush repo; log if indicated
+        grp.pop(name)
+        if log_clobber:
+            logger.info("Dataset '" + name + "' in group '" + grp.name + \
+                                                        "' was overwritten.")
+        ## end if
+    ## end if
+
+    # Either way, add new
+    grp.create_dataset(name, shape=shape, dtype=dtype, data=data, **kwargs)
+
+## end def h5_clobber_dataset
+
+
+if __name__ == '__main__':
+
+    # Imports
+    import argparse as ap
+
+    # Param name strings
+    TMPLT_FILE = 'template_file'
+    WKDIR = 'wkdir'
+    EXEC = 'exec'
+    OPT = 'opt'
+    METALS = 'metals'
+    NONMETALS = 'nonmetals'
+    CATION_NMS = 'cation_nms'
+    INIT_SEP_DIA = 'init_sep_dia'
+    SKIP_ATOMS = 'skip_atoms'
+    CONT_DIA = 'continue_dia'
+
+    # Create the parser
+    prs = ap.ArgumentParser(description="Perform Jensen diatomics " + \
+                "calculation series.\n\nBackground execution with " + \
+                "stderr redirected to a file or to /dev/null " + \
+                "is recommended.")
+
+    # Template file argument
+    prs.add_argument(TMPLT_FILE, help="Name of input template file")
+
+    # Continuing an errored-out diatomic
+    prs.add_argument("--" + CONT_DIA, help="Tuple of information to resume " + \
+                                    "computation of a halted diatomic.\n" + \
+                                    "Format: (m, nm, chg, mult, ref), " + \
+                                    "where 'mult' and 'ref' are the " + \
+                                    "values at which to restart computation.",
+                                metavar="TUPLE", type=continue_tuple, \
+                                default=None)
+
+    # Working directory argument
+    prs.add_argument("--" + WKDIR, help="Path to working directory with " + \
+            "template file (defaults to current directory)", \
+            default=os.getcwd())
+
+    # Execution script
+    prs.add_argument("--" + EXEC, help="ORCA execution command (default: " + \
+                    exec_cmd + ")", default=None)
+
+    # OPT command
+    prs.add_argument("--" + OPT, help="Optimization settings for diatomics " + \
+                "(default: '" + opt_str + "')", default=None)
+
+    # Overwrites of metals and nonmetals (incl cation ones)
+    prs.add_argument("--" + METALS, help="Metals to run; pass as " + \
+                "stringified array of atomic numbers (e.g., '[21, 23, 29]';" + \
+                " default: " + str(sorted(list(metals))) + ". Only Sc-Zn " + \
+                "currently supported.", default=None)
+    prs.add_argument("--" + NONMETALS, help="Nonmetals to run; pass as " + \
+                "stringified array of atomic numbers (e.g., '[1, 6, 9]'; " + \
+                "default: " + str(sorted(list(nonmetals))) + ". Only these " + \
+                "defaults currently supported.", default=None)
+    prs.add_argument("--" + CATION_NMS, help="Nonmetals to run as " + \
+                "monopositive cations; pass as " + \
+                "stringified array of atomic numbers (e.g., '[1, 8]'; " + \
+                "this is the default). Any nonmetals are valid.", default=None)
+
+    # Twiddlers for execution settings
+    prs.add_argument("--" + INIT_SEP_DIA, help="Initial separation between " + \
+                "atoms in diatomic computations, in Angstroms. " + \
+                "Default is " + str(init_dia_sep) + " Angstroms.", default=None)
+
+    prs.add_argument("--" + SKIP_ATOMS, help="Skip atom computations, " + \
+                "generally for debugging purposes.", default=False, \
+                const=True, action='store_const')
+
+    # Make the param namespace and retrieve the params dictionary
+    ns = prs.parse_args()
+    params = vars(ns)
+
+    # Overwrite the metals, nonmetals, cations, initial diatomic separation,
+    #  etc. if specified
+    if not params[METALS] == None:
+        metals = set(eval(params[METALS]))
+    ## end if
+    if not params[NONMETALS] == None:
+        nonmetals = set(eval(params[NONMETALS]))
+    ## end if
+    if not params[CATION_NMS] == None:
+        cation_nms = set(eval(params[CATION_NMS]))
+    ## end if
+    if not params[INIT_SEP_DIA] == None:
+        init_dia_sep = float(params[INIT_SEP_DIA])
+    ## end if
+    if not params[OPT] == None:
+        opt_str = params[OPT]
+    ## end if
+    if not params[EXEC] == None:
+        exec_cmd = params[EXEC]
+    ## end if
+    skip_atoms = bool(params[SKIP_ATOMS])
+
+    # Check for whether a diatomic restart was requested
+    if params[CONT_DIA] == None:
+        # Execute the run
+        do_run(params[TMPLT_FILE], wkdir=params[WKDIR])
+    else:
+        # Execute a diatomic restart
+        continue_dia(params[TMPLT_FILE], *params[CONT_DIA], \
+                        wkdir=params[WKDIR])
+    ## end if
+
+## end if main
+
+